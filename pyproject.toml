[project]
name = "dreadnode"
version = "1.13.4"
description = "Dreadnode SDK"
requires-python = ">=3.10,<3.14"

[tool.poetry]
name = "dreadnode"
version = "1.13.3"
description = "Dreadnode SDK"
authors = ["Nick Landers <monoxgas@gmail.com>"]
repository = "https://github.com/dreadnode/sdk"
readme = "README.md"

[tool.poetry.dependencies]
python = ">=3.10,<3.14"
pydantic = "^2.9.2"
httpx = "^0.28.0"
logfire = ">=3.5.3,<=3.20.0"
python-ulid = "^3.0.0"
coolname = "^2.2.0"
pandas = "^2.2.3"
fsspec = { version = ">=2023.1.0,<=2025.3.0", extras = [
    "s3",
] } # Pinned for datasets compatibility
cyclopts = "^3.22.2"
taskgroup = "^0.2.2"
rigging = "^3.2.1"

transformers = { version = "^4.41.0", optional = true }
soundfile = { version = "^0.13.1", optional = true }
moviepy = { version = "^2.1.2", optional = true }
pillow = { version = "^11.2.1", optional = true }
<<<<<<< HEAD
rapidfuzz = { version = "^3.13.0", optional = true }
datasets = { version = "^3.5.0", optional = true }
pyarrow = { version = "^19.0.1", optional = true }
rigging = "^3.2.1"
=======
presidio-analyzer = "^2.2.359"

>>>>>>> 0cf47760

[tool.poetry.extras]
training = ["transformers"]
multimodal = ["pillow", "soundfile", "moviepy"]
airt = ["pillow", "rapidfuzz", "datasets", "pyarrow"]
all = ["multimodal", "training"]

[tool.poetry.group.dev.dependencies]
mypy = "^1.8.0"
ruff = "^0.11.6"
pre-commit = "^4.0.0"
pytest = "^8.3.3"
pytest-asyncio = "^0.26.0"
types-protobuf = "^5.29.1.20250208"
pandas-stubs = "^2.2.3.250308"
types-requests = "^2.32.0.20250306"
typer = "^0.15.2"
datasets = "^3.5.0"
pyarrow = "^19.0.1"
markdown = "^3.8.2"
markdownify = "^1.1.0"
mkdocstrings-python = "^1.16.12"
ipykernel = "^6.29.5"

[build-system]
requires = ["poetry-core>=1.0.0", "setuptools>=42", "wheel"]
build-backend = "poetry.core.masonry.api"

[tool.hatch.build.targets.wheel]
packages = ["src"]

[tool.hatch.build.targets.sdist]
packages = ["src"]

[project.scripts]
dreadnode = 'dreadnode.__main__:run'
dn = 'dreadnode.__main__:run'

[tool.poetry.plugins."pipx.run"]
dreadnode = 'dreadnode.__main__:run'

[tool.pytest.ini_options]
asyncio_mode = "auto"
asyncio_default_fixture_loop_scope = "function"

[tool.mypy]
strict = true
python_version = "3.10"

[tool.bandit]
exclude_dirs = ["tests"]
skips = ["B101"]

[tool.coverage.run]
branch = true
source = ["scripts"]

[tool.coverage.report]
exclude_lines = [
    "pragma: no cover",
    "def __repr__",
    "if self.debug:",
    "raise NotImplementedError",
    "if __name__ == .__main__.:",
]

[tool.ruff]
target-version = "py310"
line-length = 100
extend-exclude = [
    "*.ipynb", # jupyter notebooks
]

[tool.ruff.lint]
select = ["ALL"]
ignore = [
    "E501",    # line too long (we make best effort)
    "TRY003",  # long messages in exception classes
    "EM",      # picky message construction for exceptions
    "C90",     # mccabe complexity
    "A002",    # shadowing built-in
    "D",       # docstrings
    "ANN",     # annotations (handled by mypy)
    "PLR0913", # too many arguments
    "ERA001",  # commented out code
    "FIX002",  # contains todo, consider fixing
    "COM812",  # disabled for formatting
    "ISC001",  # disabled for formatting
]

[tool.ruff.format]
skip-magic-trailing-comma = false

[tool.ruff.lint.extend-per-file-ignores]
".hooks/**/*.py" = [
    "ARG001", # temporary for rigging decorators
    "T201",   # printing is fine for hooks
]
"tests/**/*.py" = [
    "INP001", # namespace not required for pytest
    "S101",   # asserts allowed in tests...
    "SLF001", # allow access to private members
]<|MERGE_RESOLUTION|>--- conflicted
+++ resolved
@@ -31,21 +31,17 @@
 soundfile = { version = "^0.13.1", optional = true }
 moviepy = { version = "^2.1.2", optional = true }
 pillow = { version = "^11.2.1", optional = true }
-<<<<<<< HEAD
 rapidfuzz = { version = "^3.13.0", optional = true }
 datasets = { version = "^3.5.0", optional = true }
 pyarrow = { version = "^19.0.1", optional = true }
-rigging = "^3.2.1"
-=======
-presidio-analyzer = "^2.2.359"
+presidio-analyzer = { version = "^2.2.359", optional = true }
 
->>>>>>> 0cf47760
 
 [tool.poetry.extras]
 training = ["transformers"]
 multimodal = ["pillow", "soundfile", "moviepy"]
-airt = ["pillow", "rapidfuzz", "datasets", "pyarrow"]
-all = ["multimodal", "training"]
+airt = ["pillow", "rapidfuzz", "datasets", "pyarrow", "presidio-analyzer"]
+all = ["transformers", "multimodal", "training", "airt"]
 
 [tool.poetry.group.dev.dependencies]
 mypy = "^1.8.0"
