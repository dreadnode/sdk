--- conflicted
+++ resolved
@@ -14,11 +14,7 @@
     "python-ulid>=3.0.0,<4.0.0",
     "coolname>=2.2.0,<3.0.0",
     "pandas>=2.2.3,<3.0.0",
-<<<<<<< HEAD
-    "fsspec[s3]>=2024.12.0,<=2025.10.0",
-=======
     "fsspec[s3]>=2023.1.0,<=2025.12.0",
->>>>>>> 72bb8a48
     "optuna>=4.5.0,<5.0.0",
     "numpy<=2.3.5", # 3.10 support was dropped in 2.3.0
     "universal-pathlib>=0.3.3,<0.4.0",
