--- conflicted
+++ resolved
@@ -17,32 +17,17 @@
     "fsspec[s3]>=2023.1.0,<=2025.3.0",
     "cyclopts>=3.22.2,<4.0.0",
     "rigging>=3.2.1,<4.0.0",
-<<<<<<< HEAD
     "optuna>=4.5.0,<5.0.0",
     "numpy<=2.2.6",                    # 3.10 support was dropped in 2.3.0
     "universal-pathlib>=0.2.6,<0.3.0",
     "loguru>=0.7.3",
-=======
-    "ipykernel[dev] (>=6.30.1,<7.0.0)",
-    "ipywidgets[dev] (>=8.1.7,<9.0.0)",
-    "optuna[optimization] (>=4.5.0,<5.0.0)",
-    "markdown[dev] (>=3.8.2,<4.0.0)",
-    "mkdocstrings-python[dev] (>=1.18.2,<2.0.0)",
-    "markdownify[dev] (>=1.2.0,<2.0.0)",
-    "networkx>=3.3,<4.0.0",
-    "datasets (>=4.0.0,<5.0.0)",
->>>>>>> fa1f56e2
 ]
 
 [project.optional-dependencies]
 training = [
     "transformers>=4.41.0,<5.0.0",
-<<<<<<< HEAD
     "datasets>=4.0.0,<5.0.0",
     "pyarrow>=19.0.1,<20.0.0",
-=======
-    "sentence-transformers>=5.1.0,<6.0.0",
->>>>>>> fa1f56e2
 ]
 
 multimodal = [
@@ -78,10 +63,6 @@
     "pandas-stubs>=2.2.3.250308",
     "types-requests>=2.32.0.20250306",
     "typer>=0.15.2,<1.0.0",
-<<<<<<< HEAD
-=======
-    "pyarrow>=19.0.1,<20.0.0",
->>>>>>> fa1f56e2
     "markdown>=3.8.2,<4.0.0",
     "markdownify>=1.1.0,<2.0.0",
     "mkdocstrings-python>=1.16.12,<2.0.0",
@@ -124,11 +105,6 @@
 python_version = "3.10"
 exclude = "tests"
 
-<<<<<<< HEAD
-[tool.pyright]
-reportMissingImports = false      # mypy handles this
-reportMissingModuleSource = false # mypy handles this
-=======
 [[tool.mypy.overrides]]
 module = [
     "dreadnode.data_types.*",
@@ -136,7 +112,11 @@
     "dreadnode.transforms.*",
 ]
 disable_error_code = ["unused-ignore", "import-untyped"]
->>>>>>> fa1f56e2
+
+[tool.pyright]
+reportMissingImports = false       # mypy handles this
+reportMissingModuleSource = false  # mypy handles this
+reportAttributeAccessIssue = false # mypy handles this
 
 [tool.ty.environment]
 python-version = "3.10"
@@ -183,15 +163,8 @@
     "FIX002",  # contains todo, consider fixing
     "COM812",  # disabled for formatting
     "ISC001",  # disabled for formatting
-<<<<<<< HEAD
     "PLC0415", # import should be at the top of the file
     "TD003",   # missing issue link on todos
-=======
-    "PLC0415", # import should be at top-level (lazy imports)
-    "FBT001",  # boolean positional argument (legitimate cases)  
-    "FURB122", # use f.writelines (minor optimization)
-    "F401",    # ignore imported but unused
->>>>>>> fa1f56e2
 ]
 
 [tool.ruff.format]
