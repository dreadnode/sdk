--- conflicted
+++ resolved
@@ -22,11 +22,8 @@
     "python-jsonpath>=2.0.1",
     "pyyaml>=6.0.2",
     "cyclopts>=4.2.0",
-<<<<<<< HEAD
     "aiofiles>=24.1.0,<25.0.0",
-=======
     "rigging>=3.3.4",
->>>>>>> 5cd3c9bc
 ]
 
 [project.optional-dependencies]
