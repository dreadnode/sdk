---
name: Tests

on:
  push:
    branches: [main]
    paths:
      - "**/*.py"
      - "pyproject.toml"
      - "poetry.lock"
      - "uv.lock"
  pull_request:
    branches: [main]

jobs:
  python:
    name: Python - Lint, Typecheck, Test

    strategy:
      fail-fast: false
      matrix:
        python-version: ["3.10", "3.11", "3.12", "3.13"]

    runs-on: ubuntu-latest

    steps:
<<<<<<< HEAD
    - name: Checkout code
      uses: actions/checkout@08c6903cd8c0fde910a37f88322edcfb5dd907a8 # v5.0.0

    - name: Install uv
      uses: astral-sh/setup-uv@557e51de59eb14aaaba2ed9621916900a91d50c6 # v6.6.1
      with:
        version: "latest"
        python-version: ${{ matrix.python-version }}

    - name: Sync packages
      run: uv sync --all-extras

    - name: Format
      run: uv run ruff format --check .

    - name: Lint
      if: always()
      run: uv run ruff check --output-format=github .

    - name: Typecheck
      if: always()
      run: uv run mypy .

    - name: Test
      if: always()
      run: uv run pytest
=======
      - name: Checkout code
        uses: actions/checkout@ff7abcd0c3c05ccf6adc123a8cd1fd4fb30fb493

      - name: Setup Python ${{ matrix.python-version }}
        uses: actions/setup-python@3d1e2d2ca0a067f27da6fec484fce7f5256def85
        with:
          python-version: ${{ matrix.python-version }}

      - name: Install Poetry
        uses: abatilo/actions-poetry@b8f6fe29ba2eb78e0d45ccbf41cd14154c4e25b2

      - name: Configure Poetry
        run: |
          poetry config virtualenvs.create true --local
          poetry config virtualenvs.in-project true --local

      - name: Install package
        run: poetry install --all-extras

      - name: Format
        run: poetry run ruff format --check .

      - name: Lint
        if: always()
        run: poetry run ruff check --output-format=github .

      - name: Typecheck
        if: always()
        run: poetry run mypy .

      - name: Test
        if: always()
        run: poetry run pytest
>>>>>>> fa1f56e2
<|MERGE_RESOLUTION|>--- conflicted
+++ resolved
@@ -24,7 +24,6 @@
     runs-on: ubuntu-latest
 
     steps:
-<<<<<<< HEAD
     - name: Checkout code
       uses: actions/checkout@08c6903cd8c0fde910a37f88322edcfb5dd907a8 # v5.0.0
 
@@ -50,39 +49,4 @@
 
     - name: Test
       if: always()
-      run: uv run pytest
-=======
-      - name: Checkout code
-        uses: actions/checkout@ff7abcd0c3c05ccf6adc123a8cd1fd4fb30fb493
-
-      - name: Setup Python ${{ matrix.python-version }}
-        uses: actions/setup-python@3d1e2d2ca0a067f27da6fec484fce7f5256def85
-        with:
-          python-version: ${{ matrix.python-version }}
-
-      - name: Install Poetry
-        uses: abatilo/actions-poetry@b8f6fe29ba2eb78e0d45ccbf41cd14154c4e25b2
-
-      - name: Configure Poetry
-        run: |
-          poetry config virtualenvs.create true --local
-          poetry config virtualenvs.in-project true --local
-
-      - name: Install package
-        run: poetry install --all-extras
-
-      - name: Format
-        run: poetry run ruff format --check .
-
-      - name: Lint
-        if: always()
-        run: poetry run ruff check --output-format=github .
-
-      - name: Typecheck
-        if: always()
-        run: poetry run mypy .
-
-      - name: Test
-        if: always()
-        run: poetry run pytest
->>>>>>> fa1f56e2
+      run: uv run pytest