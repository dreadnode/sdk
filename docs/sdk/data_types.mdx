--- conflicted
+++ resolved
@@ -646,11 +646,7 @@
     import numpy as np  # type: ignore[import,unused-ignore]  # noqa: PLC0415
 
     try:
-<<<<<<< HEAD
-        from moviepy.video.VideoClip import (  # type: ignore[import,unused-ignore,import-untyped]  # noqa: PLC0415
-=======
         from moviepy.video.VideoClip import (  # type: ignore[import,unused-ignore,import-untyped]
->>>>>>> 7f81c4ed
             VideoClip,
         )
     except ImportError:
