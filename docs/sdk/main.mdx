---
title: dreadnode.main
---

{/*
::: dreadnode.main
*/}

Dreadnode
---------

```python
Dreadnode(
    *,
    server: str | None = None,
    token: str | None = None,
    local_dir: str | Path | Literal[False] = False,
    organization: str | UUID | None = None,
    workspace: str | UUID | None = None,
    project: str | None = None,
    service_name: str | None = None,
    service_version: str | None = None,
    console: ConsoleOptions | bool = False,
    send_to_logfire: bool
    | Literal["if-token-present"] = False,
    otel_scope: str = "dreadnode",
)
```

The core Dreadnode SDK class.

A default instance of this class is created and can be used directly with `dreadnode.*`.

Otherwise, you can create your own instance and configure it with `configure()`.

<Accordion title="Source code in dreadnode/main.py" icon="code">
```python
def __init__(
    self,
    *,
    server: str | None = None,
    token: str | None = None,
    local_dir: str | Path | t.Literal[False] = False,
    organization: str | UUID | None = None,
    workspace: str | UUID | None = None,
    project: str | None = None,
    service_name: str | None = None,
    service_version: str | None = None,
    console: logfire.ConsoleOptions | bool = False,
    send_to_logfire: bool | t.Literal["if-token-present"] = False,
    otel_scope: str = "dreadnode",
) -> None:
    self.server = server
    self.token = token
    self.local_dir = local_dir
    self.organization = organization
    self.workspace = workspace
    self.project = project
    self.service_name = service_name
    self.service_version = service_version
    self.console = console
    self.send_to_logfire = send_to_logfire
    self.otel_scope = otel_scope

    self._api: ApiClient | None = None
    self._logfire = logfire.DEFAULT_LOGFIRE_INSTANCE
    self._logfire.config.ignore_no_config = True

    self._organization: Organization
    self._workspace: Workspace
    self._project: Project

    self._credential_fetcher: t.Callable[[], UserDataCredentials]

    self._fs: AbstractFileSystem = LocalFileSystem(auto_mkdir=True)
    self._fs_prefix: str = f"{DEFAULT_LOCAL_STORAGE_DIR}/storage/"

    self._initialized = False
```


</Accordion>

### api

```python
api(
    *, server: str | None = None, token: str | None = None
) -> ApiClient
```

Get an API client based on the current configuration or the provided server and token.

If the server and token are not provided, the method will use the current configuration
and `configure()` needs to be called first.

**Parameters:**

* **`server`**
  (`str | None`, default:
  `None`
  )
  –The server URL to use for the API client.
* **`token`**
  (`str | None`, default:
  `None`
  )
  –The API token to use for authentication.

**Returns:**

* `ApiClient`
  –An ApiClient instance.

<Accordion title="Source code in dreadnode/main.py" icon="code">
```python
def api(self, *, server: str | None = None, token: str | None = None) -> ApiClient:
    """
    Get an API client based on the current configuration or the provided server and token.

    If the server and token are not provided, the method will use the current configuration
    and `configure()` needs to be called first.

    Args:
        server: The server URL to use for the API client.
        token: The API token to use for authentication.

    Returns:
        An ApiClient instance.
    """
    if server is not None and token is not None:
        return ApiClient(server, api_key=token)

    if not self._initialized:
        raise RuntimeError("Call .configure() before accessing the API")

    if self._api is None:
        raise RuntimeError("API is not available without a server configuration")

    return self._api
```


</Accordion>

### configure

```python
configure(
    *,
    server: str | None = None,
    token: str | None = None,
    profile: str | None = None,
    local_dir: str | Path | Literal[False] = False,
    organization: str | UUID | None = None,
    workspace: str | UUID | None = None,
    project: str | None = None,
    service_name: str | None = None,
    service_version: str | None = None,
    console: ConsoleOptions | bool | None = None,
    send_to_logfire: bool
    | Literal["if-token-present"] = False,
    otel_scope: str = "dreadnode",
) -> None
```

Configure the Dreadnode SDK and call `initialize()`.

This method should always be called before using the SDK.

If `server` and `token` are not provided, the SDK will look for them
in the following order:

1. Environment variables:
2. `DREADNODE_SERVER_URL` or `DREADNODE_SERVER`
3. `DREADNODE_API_TOKEN` or `DREADNODE_API_KEY`
4. `DREADNODE_ORGANIZATION`
5. `DREADNODE_WORKSPACE`
6. `DREADNODE_PROJECT`
7. Dreadnode profile (from `dreadnode login`)
8. Uses `profile` parameter if provided
9. Falls back to `DREADNODE_PROFILE` environment variable
10. Defaults to active profile

**Parameters:**

* **`server`**
  (`str | None`, default:
  `None`
  )
  –The Dreadnode server URL.
* **`token`**
  (`str | None`, default:
  `None`
  )
  –The Dreadnode API token.
* **`profile`**
  (`str | None`, default:
  `None`
  )
  –The Dreadnode profile name to use (only used if env vars are not set).
* **`local_dir`**
  (`str | Path | Literal[False]`, default:
  `False`
  )
  –The local directory to store data in.
* **`organization`**
  (`str | UUID | None`, default:
  `None`
  )
  –The default organization name or ID to use.
* **`workspace`**
  (`str | UUID | None`, default:
  `None`
  )
  –The default workspace name or ID to use.
* **`project`**
  (`str | None`, default:
  `None`
  )
  –The default project name to associate all runs with. This can also be in the format `org/workspace/project` using the keys.
* **`service_name`**
  (`str | None`, default:
  `None`
  )
  –The service name to use for OpenTelemetry.
* **`service_version`**
  (`str | None`, default:
  `None`
  )
  –The service version to use for OpenTelemetry.
* **`console`**
  (`ConsoleOptions | bool | None`, default:
  `None`
  )
  –Log span information to the console (`DREADNODE_CONSOLE` or the default is True).
* **`send_to_logfire`**
  (`bool | Literal['if-token-present']`, default:
  `False`
  )
  –Send data to Logfire.
* **`otel_scope`**
  (`str`, default:
  `'dreadnode'`
  )
  –The OpenTelemetry scope name.

<Accordion title="Source code in dreadnode/main.py" icon="code">
```python
def configure(
    self,
    *,
    server: str | None = None,
    token: str | None = None,
    profile: str | None = None,
    local_dir: str | Path | t.Literal[False] = False,
    organization: str | UUID | None = None,
    workspace: str | UUID | None = None,
    project: str | None = None,
    service_name: str | None = None,
    service_version: str | None = None,
    console: logfire.ConsoleOptions | bool | None = None,
    send_to_logfire: bool | t.Literal["if-token-present"] = False,
    otel_scope: str = "dreadnode",
) -> None:
    """
    Configure the Dreadnode SDK and call `initialize()`.

    This method should always be called before using the SDK.

    If `server` and `token` are not provided, the SDK will look for them
    in the following order:

    1. Environment variables:
       - `DREADNODE_SERVER_URL` or `DREADNODE_SERVER`
       - `DREADNODE_API_TOKEN` or `DREADNODE_API_KEY`
       - `DREADNODE_ORGANIZATION`
       - `DREADNODE_WORKSPACE`
       - `DREADNODE_PROJECT`

    2. Dreadnode profile (from `dreadnode login`)
       - Uses `profile` parameter if provided
       - Falls back to `DREADNODE_PROFILE` environment variable
       - Defaults to active profile

    Args:
        server: The Dreadnode server URL.
        token: The Dreadnode API token.
        profile: The Dreadnode profile name to use (only used if env vars are not set).
        local_dir: The local directory to store data in.
        organization: The default organization name or ID to use.
        workspace: The default workspace name or ID to use.
        project: The default project name to associate all runs with. This can also be in the format `org/workspace/project` using the keys.
        service_name: The service name to use for OpenTelemetry.
        service_version: The service version to use for OpenTelemetry.
        console: Log span information to the console (`DREADNODE_CONSOLE` or the default is True).
        send_to_logfire: Send data to Logfire.
        otel_scope: The OpenTelemetry scope name.
    """

    self._initialized = False

    # Skip during testing
    if "pytest" in sys.modules:
        self._initialized = True
        return

    # Determine configuration source and active profile for logging
    config_source = "explicit parameters"
    active_profile = None

    if not server or not token:
        # Check environment variables first
        env_server = os.environ.get(ENV_SERVER_URL) or os.environ.get(ENV_SERVER)
        env_token = os.environ.get(ENV_API_TOKEN) or os.environ.get(ENV_API_KEY)

        if env_server or env_token:
            config_source = "environment vars"
        else:
            # Fall back to profile
            config_source = "profile"
            with contextlib.suppress(Exception):
                user_config = UserConfig.read()
                profile_name = profile or os.environ.get(ENV_PROFILE)
                active_profile = profile_name or user_config.active_profile_name

                if active_profile:
                    config_source = f"profile: {active_profile}"

    self.server = (
        server
        or os.environ.get(ENV_SERVER_URL)
        or os.environ.get(ENV_SERVER)
        or self._get_profile_server(profile)
    )
    self.token = (
        token
        or os.environ.get(ENV_API_TOKEN)
        or os.environ.get(ENV_API_KEY)
        or self._get_profile_api_key(profile)
    )

    if local_dir is False and ENV_LOCAL_DIR in os.environ:
        env_local_dir = os.environ.get(ENV_LOCAL_DIR)
        if env_local_dir:
            self.local_dir = Path(env_local_dir)
        else:
            self.local_dir = False
    else:
        self.local_dir = local_dir

    _org, _workspace, _project = self._extract_project_components(project)
    self.organization = _org or organization or os.environ.get(ENV_ORGANIZATION)
    self.workspace = _workspace or workspace or os.environ.get(ENV_WORKSPACE)
    self.project = _project or project or os.environ.get(ENV_PROJECT)

    self.service_name = service_name
    self.service_version = service_version
    self.console = (
        console
        if console is not None
        else os.environ.get(ENV_CONSOLE, "false").lower()
        in [
            "true",
            "1",
            "yes",
        ]
    )
    self.send_to_logfire = send_to_logfire
    self.otel_scope = otel_scope

    self.initialize()

    self._log_configuration(config_source, active_profile)
```


</Accordion>

### continue\_run

```python
continue_run(run_context: RunContext) -> RunSpan
```

Continue a run from captured context on a remote host.

**Parameters:**

* **`run_context`**
  (`RunContext`)
  –The RunContext captured from get\_run\_context().

**Returns:**

* `RunSpan`
  –A RunSpan object that can be used as a context manager.

<Accordion title="Source code in dreadnode/main.py" icon="code">
```python
def continue_run(self, run_context: RunContext) -> RunSpan:
    """
    Continue a run from captured context on a remote host.

    Args:
        run_context: The RunContext captured from get_run_context().

    Returns:
        A RunSpan object that can be used as a context manager.
    """
    if not self._initialized:
        self.configure()

    return RunSpan.from_context(
        context=run_context,
        tracer=self._get_tracer(),
        storage_manager=self._storage_manager,  # type: ignore[arg-type]
    )
```


</Accordion>

### get\_run\_context

```python
get_run_context() -> RunContext
```

Capture the current run context for transfer to another host, thread, or process.

Use `continue_run()` to continue the run anywhere else.

**Returns:**

* `RunContext`
  –RunContext containing run state and trace propagation headers.

**Raises:**

* `RuntimeError`
  –If called outside of an active run.

<Accordion title="Source code in dreadnode/main.py" icon="code">
```python
def get_run_context(self) -> RunContext:
    """
    Capture the current run context for transfer to another host, thread, or process.

    Use `continue_run()` to continue the run anywhere else.

    Returns:
        RunContext containing run state and trace propagation headers.

    Raises:
        RuntimeError: If called outside of an active run.
    """
    if (run := current_run_span.get()) is None:
        raise RuntimeError("get_run_context() must be called within a run")

    # Capture OpenTelemetry trace context
    trace_context: dict[str, str] = {}
    propagate.inject(trace_context)

    return {
        "run_id": run.run_id,
        "run_name": run.name,
        "project": run.project_id,
        "trace_context": trace_context,
    }
```


</Accordion>

### initialize

```python
initialize() -> None
```

Initialize the Dreadnode SDK.

This method is called automatically when you call `configure()`.

<Accordion title="Source code in dreadnode/main.py" icon="code">
```python
def initialize(self) -> None:
    """
    Initialize the Dreadnode SDK.

    This method is called automatically when you call `configure()`.
    """

    if self._initialized:
        return

    span_processors: list[SpanProcessor] = []
    metric_readers: list[MetricReader] = []

    self.server = self.server or (DEFAULT_SERVER_URL if self.token else None)
    if not (self.server or self.token or self.local_dir):
        warn_at_user_stacklevel(
            "Your current configuration won't persist run data anywhere. "
            "Login with `dreadnode login` to set up a server and token, "
            "Use `dreadnode.configure(server=..., token=...)`, `dreadnode.configure(profile=...)`, "
            f"or use environment variables ({ENV_SERVER_URL}, {ENV_API_TOKEN}, {ENV_LOCAL_DIR}).",
            category=DreadnodeConfigWarning,
        )

    if self.local_dir:
        config = FileExportConfig(
            base_path=self.local_dir,
            prefix=self.project + "-" if self.project else "",
        )
        span_processors.append(BatchSpanProcessor(FileSpanExporter(config)))
        metric_readers.append(FileMetricReader(config))

    if self.token and self.server:
        try:
            parsed_url = urlparse(self.server)
            if not parsed_url.scheme:
                netloc = parsed_url.path.split("/")[0]
                path = "/".join(parsed_url.path.split("/")[1:])
                parsed_new = parsed_url._replace(
                    scheme="https", netloc=netloc, path=f"/{path}" if path else ""
                )
                self.server = urlunparse(parsed_new)

            self._api = ApiClient(self.server, api_key=self.token)
<<<<<<< HEAD
            self._credential_fetcher = lambda: self._api.get_user_data_credentials()

=======
>>>>>>> b43a1b29
            self._resolve_rbac()
        except Exception as e:
            raise RuntimeError(
                f"Failed to connect to {self.server}: {e}",
            ) from e

        headers = {"X-Api-Key": self.token}
        endpoint = "/api/otel/traces"
        span_processors.append(
            BatchSpanProcessor(
                RemovePendingSpansExporter(  # This will tell Logfire to emit pending spans to us as well
                    CustomOTLPSpanExporter(
                        endpoint=urljoin(self.server, endpoint),
                        headers=headers,
                        compression=Compression.Gzip,
                    ),
                ),
            ),
        )
        # TODO(nick): Metrics
        # https://linear.app/dreadnode/issue/ENG-1310/sdk-add-metrics-exports
        # metric_readers.append(
        #     PeriodicExportingMetricReader(
        #         OTLPMetricExporter(
        #             endpoint=urljoin(self.server, "/v1/metrics"),
        #             headers=headers,
        #             compression=Compression.Gzip,
        #             # preferred_temporality
        #         )
        #     )
        # )

    self._logfire = logfire.configure(
        local=not self.is_default,
        send_to_logfire=self.send_to_logfire,
        additional_span_processors=span_processors,
        metrics=logfire.MetricsOptions(additional_readers=metric_readers),
        service_name=self.service_name,
        service_version=self.service_version,
        console=logfire.ConsoleOptions() if self.console is True else self.console,
        scrubbing=False,
        inspect_arguments=False,
        distributed_tracing=False,
    )
    self._logfire.config.ignore_no_config = True

    self._fs_manager = FilesystemManager().configure(
        credential_fetcher=self._credential_fetcher,
        organization=self._organization.key,
    )

    self._initialized = True
```


</Accordion>

### link\_objects

```python
link_objects(
    origin: Any,
    link: Any,
    attributes: AnyDict | None = None,
) -> None
```

Associate two runtime objects with each other.

This is useful for linking any two objects which are related to
each other, such as a model and its training data, or an input
prompt and the resulting output.

Example

```python
with dreadnode.run("my_run"):
    model = SomeModel()
    data = SomeData()

    dreadnode.link_objects(model, data)
```

**Parameters:**

* **`origin`**
  (`Any`)
  –The origin object to link from.
* **`link`**
  (`Any`)
  –The linked object to link to.
* **`attributes`**
  (`AnyDict | None`, default:
  `None`
  )
  –Additional attributes to attach to the link.

<Accordion title="Source code in dreadnode/main.py" icon="code">
```python
@handle_internal_errors()
def link_objects(
    self,
    origin: t.Any,
    link: t.Any,
    attributes: AnyDict | None = None,
) -> None:
    """
    Associate two runtime objects with each other.

    This is useful for linking any two objects which are related to
    each other, such as a model and its training data, or an input
    prompt and the resulting output.

    Example:
        ~~~
        with dreadnode.run("my_run"):
            model = SomeModel()
            data = SomeData()

            dreadnode.link_objects(model, data)
        ~~~

    Args:
        origin: The origin object to link from.
        link: The linked object to link to.
        attributes: Additional attributes to attach to the link.
    """
    if (run := current_run_span.get()) is None:
        warn_at_user_stacklevel(
            "link_objects() was called outside of a run.",
            category=DreadnodeUsageWarning,
        )
        return

    origin_hash = run.log_object(origin)
    link_hash = run.log_object(link)
    run.link_objects(origin_hash, link_hash, attributes=attributes)
```


</Accordion>

### load\_dataset

```python
load_dataset(
    path: str,
    version: str | None = None,
    *,
    materialize: bool = False,
) -> dataset.Dataset
```

Load a dataset from the local cache or Dreadnode server.

Example

```python
dataset = dreadnode.load_dataset("dn://org/my_dataset")
```


<Accordion title="Source code in dreadnode/main.py" icon="code">
```python
def load_dataset(
    self,
    path: str,
    version: str | None = None,
    *,
    materialize: bool = False,
) -> dataset.Dataset:
    """
    Load a dataset from the local cache or Dreadnode server.

    Example:
        ~~~
        dataset = dreadnode.load_dataset("dn://org/my_dataset")
        ~~~
    """
    return dataset.load_dataset(
        uri=path,
        version=version,
        repo="datasets",
        materialize=materialize,
        fsm=self._fs_manager,
    )
```


</Accordion>

### log\_artifact

```python
log_artifact(local_uri: str | Path) -> None
```

Log a file or directory artifact to the current run.

This method uploads a local file or directory to the artifact storage associated with the run.

**Examples:**

Log a single file:

```python
with dreadnode.run("my_run"):
    # Save a file
    with open("results.json", "w") as f:
        json.dump(results, f)

    # Log it as an artifact
    dreadnode.log_artifact("results.json")
```

Log a directory:

```python
with dreadnode.run("my_run"):
    # Create a directory with model files
    os.makedirs("model_output", exist_ok=True)
    save_model("model_output/model.pkl")
    save_config("model_output/config.yaml")

    # Log the entire directory as an artifact
    dreadnode.log_artifact("model_output")
```

**Parameters:**

* **`local_uri`**
  (`str | Path`)
  –The local path to the file to upload.

<Accordion title="Source code in dreadnode/main.py" icon="code">
```python
@handle_internal_errors()
def log_artifact(
    self,
    local_uri: str | Path,
) -> None:
    """
    Log a file or directory artifact to the current run.

    This method uploads a local file or directory to the artifact storage associated with the run.

    Examples:
        Log a single file:
        ~~~
        with dreadnode.run("my_run"):
            # Save a file
            with open("results.json", "w") as f:
                json.dump(results, f)

            # Log it as an artifact
            dreadnode.log_artifact("results.json")
        ~~~

        Log a directory:
        ~~~
        with dreadnode.run("my_run"):
            # Create a directory with model files
            os.makedirs("model_output", exist_ok=True)
            save_model("model_output/model.pkl")
            save_config("model_output/config.yaml")

            # Log the entire directory as an artifact
            dreadnode.log_artifact("model_output")
        ~~~

    Args:
        local_uri: The local path to the file to upload.
    """
    if (run := current_run_span.get()) is None:
        warn_at_user_stacklevel(
            "log_artifact() was called outside of a run.",
            category=DreadnodeUsageWarning,
        )
        return

    run.log_artifact(local_uri=local_uri)
```


</Accordion>

### log\_input

```python
log_input(
    name: str,
    value: Any,
    *,
    label: str | None = None,
    to: ToObject | Literal["both"] = "task-or-run",
    attributes: AnyDict | None = None,
) -> None
```

Log a single input to the current task or run.

Inputs can be any runtime object, which are serialized, stored, and tracked
in the Dreadnode UI.

Example

```python
@dreadnode.task
async def my_task(x: int) -> int:
    dreadnode.log_input("input_name", x)
    return x * 2

with dreadnode.run("my_run"):
    dreadnode.log_input("input_name", some_dataframe)

    await my_task(2)
```


<Accordion title="Source code in dreadnode/main.py" icon="code">
```python
@handle_internal_errors()
def log_input(
    self,
    name: str,
    value: t.Any,
    *,
    label: str | None = None,
    to: ToObject | t.Literal["both"] = "task-or-run",
    attributes: AnyDict | None = None,
) -> None:
    """
    Log a single input to the current task or run.

    Inputs can be any runtime object, which are serialized, stored, and tracked
    in the Dreadnode UI.

    Example:
        ~~~
        @dreadnode.task
        async def my_task(x: int) -> int:
            dreadnode.log_input("input_name", x)
            return x * 2

        with dreadnode.run("my_run"):
            dreadnode.log_input("input_name", some_dataframe)

            await my_task(2)
        ~~~
    """
    task = current_task_span.get()
    run = current_run_span.get()

    targets = [(task or run)] if to == "task-or-run" else [task, run] if to == "both" else [run]
    if not targets:
        warn_at_user_stacklevel(
            "log_input() was called outside of a task or run.",
            category=DreadnodeUsageWarning,
        )
        return

    for target in [target for target in targets if target]:
        target.log_input(name, value, label=label, attributes=attributes)
```


</Accordion>

### log\_inputs

```python
log_inputs(
    to: ToObject | Literal["both"] = "task-or-run",
    **inputs: Any,
) -> None
```

Log multiple inputs to the current task or run.

See `log_input()` for more details.

<Accordion title="Source code in dreadnode/main.py" icon="code">
```python
@handle_internal_errors()
def log_inputs(
    self,
    to: ToObject | t.Literal["both"] = "task-or-run",
    **inputs: t.Any,
) -> None:
    """
    Log multiple inputs to the current task or run.

    See `log_input()` for more details.
    """
    for name, value in inputs.items():
        self.log_input(name, value, to=to)
```


</Accordion>

### log\_metric

```python
log_metric(
    name: str,
    value: float | bool,
    *,
    step: int = 0,
    origin: Any | None = None,
    timestamp: datetime | None = None,
    mode: MetricAggMode | None = None,
    attributes: AnyDict | None = None,
    to: ToObject = "task-or-run",
) -> Metric
```

```python
log_metric(
    name: str,
    value: Metric,
    *,
    origin: Any | None = None,
    mode: MetricAggMode | None = None,
    to: ToObject = "task-or-run",
) -> Metric
```

```python
log_metric(
    name: str,
    value: float | bool | Metric,
    *,
    step: int = 0,
    origin: Any | None = None,
    timestamp: datetime | None = None,
    mode: MetricAggMode | None = None,
    attributes: AnyDict | None = None,
    to: ToObject = "task-or-run",
) -> Metric
```

Log a single metric to the current task or run.

Metrics are some measurement or recorded value related to the task or run.
They can be used to track performance, resource usage, or other quantitative data.

**Examples:**

With a raw value:

```python
with dreadnode.run("my_run"):
    dreadnode.log_metric("accuracy", 0.95, step=10)
    dreadnode.log_metric("loss", 0.05, step=10, mode="min")
```

With a Metric object:

```python
with dreadnode.run("my_run"):
    metric = Metric(0.95, step=10, timestamp=datetime.now(timezone.utc))
    dreadnode.log_metric("accuracy", metric)
```

**Parameters:**

* **`name`**
  (`str`)
  –The name of the metric.
* **`value`**
  (`float | bool | Metric`)
  –The value of the metric, either as a raw float/bool or a Metric object.
* **`step`**
  (`int`, default:
  `0`
  )
  –The step of the metric.
* **`origin`**
  (`Any | None`, default:
  `None`
  )
  –The origin of the metric - can be provided any object which was logged
  as an input or output anywhere in the run.
* **`timestamp`**
  (`datetime | None`, default:
  `None`
  )
  –The timestamp of the metric - defaults to the current time.
* **`mode`**
  (`MetricAggMode | None`, default:
  `None`
  )
  –The aggregation mode to use for the metric. Helpful when you want to let
  the library take care of translating your raw values into better representations.
  - direct: do not modify the value at all (default)
  - min: the lowest observed value reported for this metric
  - max: the highest observed value reported for this metric
  - avg: the average of all reported values for this metric
  - sum: the cumulative sum of all reported values for this metric
  - count: increment every time this metric is logged - disregard value
* **`attributes`**
  (`AnyDict | None`, default:
  `None`
  )
  –A dictionary of additional attributes to attach to the metric.
* **`to`**
  (`ToObject`, default:
  `'task-or-run'`
  )
  –The target object to log the metric to. Can be "task-or-run" or "run".
  Defaults to "task-or-run". If "task-or-run", the metric will be logged
  to the current task or run, whichever is the nearest ancestor.

**Returns:**

* `Metric`
  –The logged metric object.

<Accordion title="Source code in dreadnode/main.py" icon="code">
```python
@handle_internal_errors()
def log_metric(
    self,
    name: str,
    value: float | bool | Metric,  # noqa: FBT001
    *,
    step: int = 0,
    origin: t.Any | None = None,
    timestamp: datetime | None = None,
    mode: MetricAggMode | None = None,
    attributes: AnyDict | None = None,
    to: ToObject = "task-or-run",
) -> Metric:
    """
    Log a single metric to the current task or run.

    Metrics are some measurement or recorded value related to the task or run.
    They can be used to track performance, resource usage, or other quantitative data.

    Examples:
        With a raw value:
        ~~~
        with dreadnode.run("my_run"):
            dreadnode.log_metric("accuracy", 0.95, step=10)
            dreadnode.log_metric("loss", 0.05, step=10, mode="min")
        ~~~

        With a Metric object:
        ~~~
        with dreadnode.run("my_run"):
            metric = Metric(0.95, step=10, timestamp=datetime.now(timezone.utc))
            dreadnode.log_metric("accuracy", metric)
        ~~~

    Args:
        name: The name of the metric.
        value: The value of the metric, either as a raw float/bool or a Metric object.
        step: The step of the metric.
        origin: The origin of the metric - can be provided any object which was logged
            as an input or output anywhere in the run.
        timestamp: The timestamp of the metric - defaults to the current time.
        mode: The aggregation mode to use for the metric. Helpful when you want to let
            the library take care of translating your raw values into better representations.
            - direct: do not modify the value at all (default)
            - min: the lowest observed value reported for this metric
            - max: the highest observed value reported for this metric
            - avg: the average of all reported values for this metric
            - sum: the cumulative sum of all reported values for this metric
            - count: increment every time this metric is logged - disregard value
        attributes: A dictionary of additional attributes to attach to the metric.
        to: The target object to log the metric to. Can be "task-or-run" or "run".
            Defaults to "task-or-run". If "task-or-run", the metric will be logged
            to the current task or run, whichever is the nearest ancestor.

    Returns:
        The logged metric object.
    """
    metric = (
        value
        if isinstance(value, Metric)
        else Metric(
            float(value),
            step,
            timestamp or datetime.now(timezone.utc),
            attributes or {},
        )
    )

    task = current_task_span.get()
    run = current_run_span.get()

    target = (task or run) if to == "task-or-run" else run
    if target is None:
        warn_at_user_stacklevel(
            "log_metric() was called outside of a task or run.",
            category=DreadnodeUsageWarning,
        )
        return metric

    return target.log_metric(name, metric, origin=origin, mode=mode)
```


</Accordion>

### log\_metrics

```python
log_metrics(
    metrics: dict[str, float | bool],
    *,
    step: int = 0,
    timestamp: datetime | None = None,
    mode: MetricAggMode | None = None,
    attributes: AnyDict | None = None,
    origin: Any | None = None,
    to: ToObject = "task-or-run",
) -> list[Metric]
```

```python
log_metrics(
    metrics: list[MetricDict],
    *,
    step: int = 0,
    timestamp: datetime | None = None,
    mode: MetricAggMode | None = None,
    attributes: AnyDict | None = None,
    origin: Any | None = None,
    to: ToObject = "task-or-run",
) -> list[Metric]
```

```python
log_metrics(
    metrics: MetricsLike,
    *,
    step: int = 0,
    timestamp: datetime | None = None,
    mode: MetricAggMode | None = None,
    attributes: AnyDict | None = None,
    origin: Any | None = None,
    to: ToObject = "task-or-run",
) -> list[Metric]
```

Log multiple metrics to the current task or run.

**Examples:**

Log metrics from a dictionary:

```python
dreadnode.log_metrics(
    {
        "accuracy": 0.95,
        "loss": 0.05,
        "f1_score": 0.92
    },
    step=10
)
```

Log metrics from a list of MetricDicts:

```python
dreadnode.log_metrics(
    [
        {"name": "accuracy", "value": 0.95},
        {"name": "loss", "value": 0.05, "mode": "min"}
    ],
    step=10
)
```

**Parameters:**

* **`metrics`**
  (`MetricsLike`)
  –Either a dictionary of name/value pairs or a list of MetricDicts to log.
* **`step`**
  (`int`, default:
  `0`
  )
  –Default step value for metrics if not supplied.
* **`timestamp`**
  (`datetime | None`, default:
  `None`
  )
  –Default timestamp for metrics if not supplied.
* **`mode`**
  (`MetricAggMode | None`, default:
  `None`
  )
  –Default aggregation mode for metrics if not supplied.
* **`attributes`**
  (`AnyDict | None`, default:
  `None`
  )
  –Default attributes for metrics if not supplied.
* **`origin`**
  (`Any | None`, default:
  `None`
  )
  –The origin of the metrics - can be provided any object which was logged
* **`to`**
  (`ToObject`, default:
  `'task-or-run'`
  )
  –The target object to log metrics to. Can be "task-or-run" or "run".
  Defaults to "task-or-run". If "task-or-run", the metrics will be logged
  to the current task or run, whichever is the nearest ancestor.

**Returns:**

* `list[Metric]`
  –List of logged Metric objects.

<Accordion title="Source code in dreadnode/main.py" icon="code">
```python
@handle_internal_errors()
def log_metrics(
    self,
    metrics: MetricsLike,
    *,
    step: int = 0,
    timestamp: datetime | None = None,
    mode: MetricAggMode | None = None,
    attributes: AnyDict | None = None,
    origin: t.Any | None = None,
    to: ToObject = "task-or-run",
) -> list[Metric]:
    """
    Log multiple metrics to the current task or run.

    Examples:
        Log metrics from a dictionary:
        ~~~
        dreadnode.log_metrics(
            {
                "accuracy": 0.95,
                "loss": 0.05,
                "f1_score": 0.92
            },
            step=10
        )
        ~~~

        Log metrics from a list of MetricDicts:
        ~~~
        dreadnode.log_metrics(
            [
                {"name": "accuracy", "value": 0.95},
                {"name": "loss", "value": 0.05, "mode": "min"}
            ],
            step=10
        )
        ~~~

    Args:
        metrics: Either a dictionary of name/value pairs or a list of MetricDicts to log.
        step: Default step value for metrics if not supplied.
        timestamp: Default timestamp for metrics if not supplied.
        mode: Default aggregation mode for metrics if not supplied.
        attributes: Default attributes for metrics if not supplied.
        origin: The origin of the metrics - can be provided any object which was logged
        to: The target object to log metrics to. Can be "task-or-run" or "run".
            Defaults to "task-or-run". If "task-or-run", the metrics will be logged
            to the current task or run, whichever is the nearest ancestor.

    Returns:
        List of logged Metric objects.
    """

    task = current_task_span.get()
    run = current_run_span.get()

    target = (task or run) if to == "task-or-run" else run
    if target is None:
        warn_at_user_stacklevel(
            "log_metrics() was called outside of a task or run.",
            category=DreadnodeUsageWarning,
        )
        return []

    logged_metrics: list[Metric] = []

    # Dictionary of name/value pairs
    if isinstance(metrics, dict):
        logged_metrics = [
            target.log_metric(
                name,
                value,
                step=step,
                timestamp=timestamp,
                mode=mode,
                attributes=attributes,
                origin=origin,
            )
            for name, value in metrics.items()
        ]

    # List of MetricDicts
    else:
        logged_metrics = [
            target.log_metric(
                metric["name"],
                metric["value"],
                step=metric.get("step", step),
                timestamp=metric.get("timestamp", timestamp),
                mode=metric.get("mode", mode),
                attributes=metric.get("attributes", attributes) or {},
                origin=origin,
            )
            for metric in metrics
        ]

    return logged_metrics
```


</Accordion>

### log\_output

```python
log_output(
    name: str,
    value: Any,
    *,
    label: str | None = None,
    to: ToObject | Literal["both"] = "task-or-run",
    attributes: AnyDict | None = None,
) -> None
```

Log a single output to the current task or run.

Outputs can be any runtime object, which are serialized, stored, and tracked
in the Dreadnode UI.

Example

```python
@dreadnode.task
async def my_task(x: int) -> int:
    result = x * 2
    dreadnode.log_output("result", x * 2)
    return result

with dreadnode.run("my_run"):
    await my_task(2)

    dreadnode.log_output("other", 123)
```

**Parameters:**

* **`name`**
  (`str`)
  –The name of the output.
* **`value`**
  (`Any`)
  –The value of the output.
* **`label`**
  (`str | None`, default:
  `None`
  )
  –An optional label for the output, useful for filtering in the UI.
* **`to`**
  (`ToObject | Literal['both']`, default:
  `'task-or-run'`
  )
  –The target object to log the output to. Can be "task-or-run" or "run".
  Defaults to "task-or-run". If "task-or-run", the output will be logged
  to the current task or run, whichever is the nearest ancestor.
* **`attributes`**
  (`AnyDict | None`, default:
  `None`
  )
  –Additional attributes to attach to the output.

<Accordion title="Source code in dreadnode/main.py" icon="code">
```python
@handle_internal_errors()
def log_output(
    self,
    name: str,
    value: t.Any,
    *,
    label: str | None = None,
    to: ToObject | t.Literal["both"] = "task-or-run",
    attributes: AnyDict | None = None,
) -> None:
    """
    Log a single output to the current task or run.

    Outputs can be any runtime object, which are serialized, stored, and tracked
    in the Dreadnode UI.

    Example:
        ~~~
        @dreadnode.task
        async def my_task(x: int) -> int:
            result = x * 2
            dreadnode.log_output("result", x * 2)
            return result

        with dreadnode.run("my_run"):
            await my_task(2)

            dreadnode.log_output("other", 123)
        ~~~

    Args:
        name: The name of the output.
        value: The value of the output.
        label: An optional label for the output, useful for filtering in the UI.
        to: The target object to log the output to. Can be "task-or-run" or "run".
            Defaults to "task-or-run". If "task-or-run", the output will be logged
            to the current task or run, whichever is the nearest ancestor.
        attributes: Additional attributes to attach to the output.
    """
    task = current_task_span.get()
    run = current_run_span.get()

    targets = [(task or run)] if to == "task-or-run" else [task, run] if to == "both" else [run]
    if not targets:
        warn_at_user_stacklevel(
            "log_output() was called outside of a task or run.",
            category=DreadnodeUsageWarning,
        )
        return

    for target in [target for target in targets if target]:
        target.log_output(name, value, label=label, attributes=attributes)
```


</Accordion>

### log\_outputs

```python
log_outputs(
    to: ToObject | Literal["both"] = "task-or-run",
    **outputs: Any,
) -> None
```

Log multiple outputs to the current task or run.

See `log_output()` for more details.

<Accordion title="Source code in dreadnode/main.py" icon="code">
```python
@handle_internal_errors()
def log_outputs(
    self,
    to: ToObject | t.Literal["both"] = "task-or-run",
    **outputs: t.Any,
) -> None:
    """
    Log multiple outputs to the current task or run.

    See `log_output()` for more details.
    """
    for name, value in outputs.items():
        self.log_output(name, value, to=to)
```


</Accordion>

### log\_param

```python
log_param(key: str, value: JsonValue) -> None
```

Log a single parameter to the current run.

Parameters are key-value pairs that are associated with the run
and can be used to track configuration values, hyperparameters, or other
metadata.

Example

```python
with dreadnode.run("my_run"):
    dreadnode.log_param("param_name", "param_value")
```

**Parameters:**

* **`key`**
  (`str`)
  –The name of the parameter.
* **`value`**
  (`JsonValue`)
  –The value of the parameter.

<Accordion title="Source code in dreadnode/main.py" icon="code">
```python
@handle_internal_errors()
def log_param(
    self,
    key: str,
    value: JsonValue,
) -> None:
    """
    Log a single parameter to the current run.

    Parameters are key-value pairs that are associated with the run
    and can be used to track configuration values, hyperparameters, or other
    metadata.

    Example:
        ~~~
        with dreadnode.run("my_run"):
            dreadnode.log_param("param_name", "param_value")
        ~~~

    Args:
        key: The name of the parameter.
        value: The value of the parameter.
    """
    self.log_params(**{key: value})
```


</Accordion>

### log\_params

```python
log_params(**params: JsonValue) -> None
```

Log multiple parameters to the current run.

Parameters are key-value pairs that are associated with the run
and can be used to track configuration values, hyperparameters, or other
metadata.

Example

```python
with dreadnode.run("my_run"):
    dreadnode.log_params(
        param1="value1",
        param2="value2"
    )
```

**Parameters:**

* **`**params`**
  (`JsonValue`, default:
  `{}`
  )
  –The parameters to log. Each parameter is a key-value pair.

<Accordion title="Source code in dreadnode/main.py" icon="code">
```python
@handle_internal_errors()
def log_params(self, **params: JsonValue) -> None:
    """
    Log multiple parameters to the current run.

    Parameters are key-value pairs that are associated with the run
    and can be used to track configuration values, hyperparameters, or other
    metadata.

    Example:
        ~~~
        with dreadnode.run("my_run"):
            dreadnode.log_params(
                param1="value1",
                param2="value2"
            )
        ~~~

    Args:
        **params: The parameters to log. Each parameter is a key-value pair.
    """
    if (run := current_run_span.get()) is None:
        warn_at_user_stacklevel(
            "log_params() was called outside of a run.",
            category=DreadnodeUsageWarning,
        )
        return

    run.log_params(**params)
```


</Accordion>

### log\_sample

```python
log_sample(
    label: str,
    input: Any,
    output: Any,
    metrics: MetricsLike | None = None,
    *,
    step: int = 0,
) -> None
```

Convenience method to log an input/output pair with metrics as a ephemeral task.

This is useful for logging a single sample of input and output data
along with any metrics that were computed during the process.

<Accordion title="Source code in dreadnode/main.py" icon="code">
```python
@handle_internal_errors()
def log_sample(
    self,
    label: str,
    input: t.Any,
    output: t.Any,
    metrics: MetricsLike | None = None,
    *,
    step: int = 0,
) -> None:
    """
    Convenience method to log an input/output pair with metrics as a ephemeral task.

    This is useful for logging a single sample of input and output data
    along with any metrics that were computed during the process.
    """

    with self.task_span(name=label, label=label):
        self.log_input("input", input)
        self.log_output("output", output)
        self.link_objects(output, input)
        if metrics is not None:
            self.log_metrics(metrics, step=step, origin=output)
```


</Accordion>

### log\_samples

```python
log_samples(
    name: str,
    samples: list[
        tuple[Any, Any] | tuple[Any, Any, MetricsLike]
    ],
) -> None
```

Log multiple input/output samples as ephemeral tasks.

This is useful for logging a batch of input/output pairs with metrics
in a single run.

Example

```python
dreadnode.log_samples(
    "my_samples",
    [
        (input1, output1, {"accuracy": 0.95}),
        (input2, output2, {"accuracy": 0.90}),
    ]
)
```

**Parameters:**

* **`name`**
  (`str`)
  –The name of the task to create for each sample.
* **`samples`**
  (`list[tuple[Any, Any] | tuple[Any, Any, MetricsLike]]`)
  –A list of tuples containing (input, output, metrics [optional]).

<Accordion title="Source code in dreadnode/main.py" icon="code">
```python
@handle_internal_errors()
def log_samples(
    self,
    name: str,
    samples: list[tuple[t.Any, t.Any] | tuple[t.Any, t.Any, MetricsLike]],
) -> None:
    """
    Log multiple input/output samples as ephemeral tasks.

    This is useful for logging a batch of input/output pairs with metrics
    in a single run.

    Example:
        ~~~
        dreadnode.log_samples(
            "my_samples",
            [
                (input1, output1, {"accuracy": 0.95}),
                (input2, output2, {"accuracy": 0.90}),
            ]
        )
        ~~~

    Args:
        name: The name of the task to create for each sample.
        samples: A list of tuples containing (input, output, metrics [optional]).
    """
    for sample in samples:
        metrics: MetricsLike | None = None
        if len(sample) == 3:
            input_data, output_data, metrics = sample
        elif len(sample) == 2:
            input_data, output_data = sample
        else:
            raise ValueError(
                "Each sample must be a tuple of (input, output) or (input, output, metrics)",
            )

        # Log each sample as an ephemeral task
        self.log_sample(name, input_data, output_data, metrics=metrics)
```


</Accordion>

### push\_update

```python
push_update() -> None
```

Push any pending run data to the server before run completion.

This is useful for ensuring that the UI is up to date with the
latest data. Data is automatically pushed periodically, but
you can call this method to force a push.

Example

```
with dreadnode.run("my\_run"):
dreadnode.log\_params(...)
dreadnode.log\_metric(...)
dreadnode.push\_update()

```python
# do more work
```


<Accordion title="Source code in dreadnode/main.py" icon="code">
```python
@handle_internal_errors()
def push_update(self) -> None:
    """
    Push any pending run data to the server before run completion.

    This is useful for ensuring that the UI is up to date with the
    latest data. Data is automatically pushed periodically, but
    you can call this method to force a push.

    Example:
        ~~~
        with dreadnode.run("my_run"):
            dreadnode.log_params(...)
            dreadnode.log_metric(...)
            dreadnode.push_update()

            # do more work
    """
    if (run := current_run_span.get()) is None:
        warn_at_user_stacklevel(
            "push_update() was called outside of a run.",
            category=DreadnodeUsageWarning,
        )
        return

    run.push_update(force=True)
```


</Accordion>

### run

```python
run(
    name: str | None = None,
    *,
    tags: Sequence[str] | None = None,
    params: AnyDict | None = None,
    project: str | None = None,
    autolog: bool = True,
    name_prefix: str | None = None,
    attributes: AnyDict | None = None,
    _tracer: Tracer | None = None,
) -> RunSpan
```

Create a new run.

Runs are the main way to track work in Dreadnode. They are
associated with a specific project and can have parameters,
inputs, and outputs logged to them.

You cannot create runs inside other runs.

Example

```python
with dreadnode.run("my_run"):
    # do some work here
    pass
```

**Parameters:**

* **`name`**
  (`str | None`, default:
  `None`
  )
  –The name of the run. If not provided, a random name will be generated.
* **`tags`**
  (`Sequence[str] | None`, default:
  `None`
  )
  –A list of tags to attach to the run.
* **`params`**
  (`AnyDict | None`, default:
  `None`
  )
  –A dictionary of parameters to attach to the run.
* **`project`**
  (`str | None`, default:
  `None`
  )
  –The project name to associate the run with. If not provided,
  the project passed to `configure()` will be used, or the
  run will be associated with a default project.
* **`autolog`**
  (`bool`, default:
  `True`
  )
  –Automatically log task inputs, outputs, and execution metrics if otherwise unspecified.
* **`attributes`**
  (`AnyDict | None`, default:
  `None`
  )
  –Additional attributes to attach to the run span.

**Returns:**

* `RunSpan`
  –A RunSpan object that can be used as a context manager.
* `RunSpan`
  –The run will automatically be completed when the context manager exits.

<Accordion title="Source code in dreadnode/main.py" icon="code">
```python
def run(
    self,
    name: str | None = None,
    *,
    tags: t.Sequence[str] | None = None,
    params: AnyDict | None = None,
    project: str | None = None,
    autolog: bool = True,
    name_prefix: str | None = None,
    attributes: AnyDict | None = None,
    _tracer: "Tracer | None" = None,
) -> RunSpan:
    """
    Create a new run.

    Runs are the main way to track work in Dreadnode. They are
    associated with a specific project and can have parameters,
    inputs, and outputs logged to them.

    You cannot create runs inside other runs.

    Example:
        ~~~
        with dreadnode.run("my_run"):
            # do some work here
            pass
        ~~~

    Args:
        name: The name of the run. If not provided, a random name will be generated.
        tags: A list of tags to attach to the run.
        params: A dictionary of parameters to attach to the run.
        project: The project name to associate the run with. If not provided,
            the project passed to `configure()` will be used, or the
            run will be associated with a default project.
        autolog: Automatically log task inputs, outputs, and execution metrics if otherwise unspecified.
        attributes: Additional attributes to attach to the run span.

    Returns:
        A RunSpan object that can be used as a context manager.
        The run will automatically be completed when the context manager exits.
    """
    if not self._initialized:
        self.configure()

    name_prefix = clean_str(name_prefix or coolname.generate_slug(2), replace_with="-")
    name = name or f"{name_prefix}-{random.randint(100, 999)}"  # noqa: S311 # nosec

    return RunSpan(
        name=name,
        project=project or self.project or "default",
        attributes=attributes,
        tracer=_tracer or self._get_tracer(),
        params=params,
        tags=tags,
        credential_manager=self._credential_manager,
        autolog=autolog,
    )
```


</Accordion>

### save\_dataset

```python
save_dataset(
    ds: Dataset,
    *,
    to_cache: bool = False,
    version: str | None = None,
) -> str
```

Save a dataset to the local cache and optionally to the Dreadnode server.

Example

```python
uri = dreadnode.save_dataset(my_dataset)
```


<Accordion title="Source code in dreadnode/main.py" icon="code">
```python
def save_dataset(
    self,
    ds: dataset.Dataset,
    *,
    to_cache: bool = False,
    version: str | None = None,
) -> str:
    """
    Save a dataset to the local cache and optionally to the Dreadnode server.

    Example:
        ~~~
        uri = dreadnode.save_dataset(my_dataset)
        ~~~
    """
    return dataset.save_dataset(
        dataset=ds,
        to_cache=to_cache,
        version=version,
        repo="datasets",
        fsm=self._fs_manager,
    )
```


</Accordion>

### score

```python
score(
    object: T,
    scorers: ScorersLike[T],
    step: int | None = None,
    assert_scores: list[str] | Literal[True] | None = None,
) -> dict[str, list[Metric]]
```

Score an object using all the provided scorers.

**Parameters:**

* **`object`**
  (`T`)
  –The object to score.
* **`scorers`**
  (`ScorersLike[T]`)
  –A list of scorers to use for scoring the object.
* **`step`**
  (`int | None`, default:
  `None`
  )
  –An optional step value to attach to all generated metrics.
* **`assert_scores`**
  (`list[str] | Literal[True] | None`, default:
  `None`
  )
  –A list of score names to ensure have truthy values - otherwise raise an AssertionFailedError.

**Returns:**

* `dict[str, list[Metric]]`
  –A dictionary of metrics generated by the scorers.

<Accordion title="Source code in dreadnode/main.py" icon="code">
```python
async def score(
    self,
    object: T,
    scorers: ScorersLike[T],
    step: int | None = None,
    assert_scores: list[str] | t.Literal[True] | None = None,
) -> dict[str, list[Metric]]:
    """
    Score an object using all the provided scorers.

    Args:
        object: The object to score.
        scorers: A list of scorers to use for scoring the object.
        step: An optional step value to attach to all generated metrics.
        assert_scores: A list of score names to ensure have truthy values - otherwise raise an AssertionFailedError.

    Returns:
        A dictionary of metrics generated by the scorers.
    """
    if not self._initialized:
        self.configure()

    _scorers = Scorer.fit_many(scorers)
    _assert_scores = (
        [s.name for s in _scorers] if assert_scores is True else list(assert_scores or [])
    )

    metrics: dict[str, list[Metric]] = {}
    nested_metrics = await asyncio.gather(
        *[scorer.normalize_and_score(object) for scorer in _scorers]
    )
    for scorer, _metrics in zip(_scorers, nested_metrics, strict=True):
        for metric in _metrics:
            if step is not None:
                metric.step = step
            metric_name = str(getattr(metric, "_scorer_name", scorer.name))
            metric_name = clean_str(metric_name)
            metrics.setdefault(metric_name, []).append(
                self.log_metric(metric_name, metric, origin=scorer.bound_obj or object)
            )

    failed_assertions: dict[str, list[Metric]] = {}
    for name in _assert_scores:
        if (metric_list := metrics.get(name, [])) is None:
            for _metrics in metrics.values():
                if getattr(_metrics[0], "_scorer_name", None) == name:
                    metric_list = _metrics
                    break

        if not any(m.value for m in metric_list):
            failed_assertions[name] = metric_list

    if failed_assertions:
        raise AssertionFailedError(
            f"{len(failed_assertions)} score assertion(s) failed: {list(failed_assertions.keys())}",
            failures=failed_assertions,
        )

    return metrics
```


</Accordion>

### scorer

```python
scorer(
    func: None = None,
    /,
    *,
    name: str | None = None,
    attributes: AnyDict | None = None,
) -> t.Callable[[ScorerCallable[T]], Scorer[T]]
```

```python
scorer(func: ScorerCallable[T]) -> Scorer[T]
```

```python
scorer(
    func: ScorerCallable[T] | None = None,
    *,
    name: str | None = None,
    attributes: AnyDict | None = None,
) -> t.Callable[[ScorerCallable[T]], Scorer[T]] | Scorer[T]
```

Make a scorer from a callable function.

This is useful when you want to change the name of the scorer
or add additional attributes to it.

Example

```python
@dreadnode.scorer
async def my_scorer(x: int) -> float:
    return x * 2

@dreadnode.task(scorers=[my_scorer])
async def my_task(x: int) -> int:
    return x * 2

await my_task(2)
```

**Parameters:**

* **`name`**
  (`str | None`, default:
  `None`
  )
  –The name of the scorer.
* **`attributes`**
  (`AnyDict | None`, default:
  `None`
  )
  –A dictionary of attributes to attach to the scorer.

**Returns:**

* `Callable[[ScorerCallable[T]], Scorer[T]] | Scorer[T]`
  –A new Scorer object.

<Accordion title="Source code in dreadnode/main.py" icon="code">
```python
def scorer(
    self,
    func: ScorerCallable[T] | None = None,
    *,
    name: str | None = None,
    attributes: AnyDict | None = None,
) -> t.Callable[[ScorerCallable[T]], Scorer[T]] | Scorer[T]:
    """
    Make a scorer from a callable function.

    This is useful when you want to change the name of the scorer
    or add additional attributes to it.

    Example:
        ~~~
        @dreadnode.scorer
        async def my_scorer(x: int) -> float:
            return x * 2

        @dreadnode.task(scorers=[my_scorer])
        async def my_task(x: int) -> int:
            return x * 2

        await my_task(2)
        ~~~

    Args:
        name: The name of the scorer.
        attributes: A dictionary of attributes to attach to the scorer.

    Returns:
        A new Scorer object.
    """

    if isinstance(func, Scorer):
        return func

    def make_scorer(func: ScorerCallable[T]) -> Scorer[T]:
        if isinstance(func, Scorer):
            return func.with_(name=name, attributes=attributes)
        return Scorer(func, name=name, attributes=attributes)

    return make_scorer if func is None else make_scorer(func)
```


</Accordion>

### shutdown

```python
shutdown() -> None
```

Shutdown any associate OpenTelemetry components and flush any pending spans.

It is not required to call this method, as the SDK will automatically
flush and shutdown when the process exits.

However, if you want to ensure that all spans are flushed before
exiting, you can call this method manually.

<Accordion title="Source code in dreadnode/main.py" icon="code">
```python
@handle_internal_errors()
def shutdown(self) -> None:
    """
    Shutdown any associate OpenTelemetry components and flush any pending spans.

    It is not required to call this method, as the SDK will automatically
    flush and shutdown when the process exits.

    However, if you want to ensure that all spans are flushed before
    exiting, you can call this method manually.
    """
    if not self._initialized:
        return

    self._logfire.shutdown()
```


</Accordion>

### span

```python
span(
    name: str,
    *,
    tags: Sequence[str] | None = None,
    attributes: AnyDict | None = None,
) -> Span
```

Create a new OpenTelemety span.

Spans are more lightweight than tasks, but still let you track
work being performed and view it in the UI. You cannot
log parameters, inputs, or outputs to spans.

Example

```python
with dreadnode.span("my_span") as span:
    # do some work here
    pass
```

**Parameters:**

* **`name`**
  (`str`)
  –The name of the span.
* **`tags`**
  (`Sequence[str] | None`, default:
  `None`
  )
  –A list of tags to attach to the span.
* **`attributes`**
  (`AnyDict | None`, default:
  `None`
  )
  –A dictionary of attributes to attach to the span.

**Returns:**

* `Span`
  –A Span object.

<Accordion title="Source code in dreadnode/main.py" icon="code">
```python
def span(
    self,
    name: str,
    *,
    tags: t.Sequence[str] | None = None,
    attributes: AnyDict | None = None,
) -> Span:
    """
    Create a new OpenTelemety span.

    Spans are more lightweight than tasks, but still let you track
    work being performed and view it in the UI. You cannot
    log parameters, inputs, or outputs to spans.

    Example:
        ~~~
        with dreadnode.span("my_span") as span:
            # do some work here
            pass
        ~~~

    Args:
        name: The name of the span.
        tags: A list of tags to attach to the span.
        attributes: A dictionary of attributes to attach to the span.

    Returns:
        A Span object.
    """
    return Span(
        name=name,
        attributes=attributes,
        tracer=self._get_tracer(),
        tags=tags,
    )
```


</Accordion>

### tag

```python
tag(
    *tag: str,
    to: ToObject | Literal["both"] = "task-or-run",
) -> None
```

Add one or many tags to the current task or run.

Example

```python
with dreadnode.run("my_run"):
    dreadnode.tag("my_tag")
```

**Parameters:**

* **`tag`**
  (`str`, default:
  `()`
  )
  –The tag to attach to the task or run.
* **`to`**
  (`ToObject | Literal['both']`, default:
  `'task-or-run'`
  )
  –The target object to log the tag to. Can be "task-or-run" or "run".
  Defaults to "task-or-run". If "task-or-run", the tag will be logged
  to the current task or run, whichever is the nearest ancestor.

<Accordion title="Source code in dreadnode/main.py" icon="code">
```python
def tag(self, *tag: str, to: ToObject | t.Literal["both"] = "task-or-run") -> None:
    """
    Add one or many tags to the current task or run.

    Example:
        ~~~
        with dreadnode.run("my_run"):
            dreadnode.tag("my_tag")
        ~~~

    Args:
        tag: The tag to attach to the task or run.
        to: The target object to log the tag to. Can be "task-or-run" or "run".
            Defaults to "task-or-run". If "task-or-run", the tag will be logged
            to the current task or run, whichever is the nearest ancestor.
    """
    task = current_task_span.get()
    run = current_run_span.get()

    targets = [(task or run)] if to == "task-or-run" else [task, run] if to == "both" else [run]
    if not targets:
        warn_at_user_stacklevel(
            "tag() was called outside of a task or run.",
            category=DreadnodeUsageWarning,
        )
        return

    for target in [target for target in targets if target]:
        target.add_tags(tag)
```


</Accordion>

### task

```python
task(func: Callable[P, Awaitable[R]]) -> Task[P, R]
```

```python
task(func: Callable[P, R]) -> Task[P, R]
```

```python
task(
    func: None = None,
    /,
    *,
    scorers: None = None,
    assert_scores: None = None,
    name: str | None = None,
    label: str | None = None,
    log_inputs: Sequence[str]
    | bool
    | Inherited = INHERITED,
    log_output: bool | Inherited = INHERITED,
    log_execution_metrics: bool = False,
    tags: Sequence[str] | None = None,
    attributes: AnyDict | None = None,
    entrypoint: bool = False,
) -> TaskDecorator
```

```python
task(
    func: None = None,
    /,
    *,
    scorers: ScorersLike[R],
    assert_scores: list[str] | Literal[True] | None = None,
    name: str | None = None,
    label: str | None = None,
    log_inputs: Sequence[str]
    | bool
    | Inherited = INHERITED,
    log_output: bool | Inherited = INHERITED,
    log_execution_metrics: bool = False,
    tags: Sequence[str] | None = None,
    attributes: AnyDict | None = None,
    entrypoint: bool = False,
) -> ScoredTaskDecorator[R]
```

```python
task(
    func: Callable[P, Awaitable[R]]
    | Callable[P, R]
    | None = None,
    /,
    *,
    scorers: ScorersLike[Any] | None = None,
    assert_scores: list[str] | Literal[True] | None = None,
    name: str | None = None,
    label: str | None = None,
    log_inputs: Sequence[str]
    | bool
    | Inherited = INHERITED,
    log_output: bool | Inherited = INHERITED,
    log_execution_metrics: bool = False,
    tags: Sequence[str] | None = None,
    attributes: AnyDict | None = None,
    entrypoint: bool = False,
) -> TaskDecorator | ScoredTaskDecorator[R] | Task[P, R]
```

Create a new task from a function.

Example

```python
@dreadnode.task
async def my_task(x: int) -> int:
    return x * 2

await my_task(2)
```

**Parameters:**

* **`scorers`**
  (`ScorersLike[Any] | None`, default:
  `None`
  )
  –A list of scorers to attach to the task. These will be called after every execution
  of the task and will be passed the task's output.
* **`assert_scores`**
  (`list[str] | Literal[True] | None`, default:
  `None`
  )
  –A list of score names to ensure have truthy values, otherwise raise an AssertionFailedError.
* **`name`**
  (`str | None`, default:
  `None`
  )
  –The name of the task.
* **`label`**
  (`str | None`, default:
  `None`
  )
  –The label of the task - useful for filtering in the UI.
* **`log_inputs`**
  (`Sequence[str] | bool | Inherited`, default:
  `INHERITED`
  )
  –Log all, or specific, incoming arguments to the function as inputs.
* **`log_output`**
  (`bool | Inherited`, default:
  `INHERITED`
  )
  –Log the result of the function as an output.
* **`log_execution_metrics`**
  (`bool`, default:
  `False`
  )
  –Log execution metrics for the task, such as success rate and run count.
* **`tags`**
  (`Sequence[str] | None`, default:
  `None`
  )
  –A list of tags to attach to the task span.
* **`attributes`**
  (`AnyDict | None`, default:
  `None`
  )
  –A dictionary of attributes to attach to the task span.
* **`entrypoint`**
  (`bool`, default:
  `False`
  )
  –Indicate this task should be considered an entrypoint. All compatible arguments
  will be treated as configurable and a run will be created automatically when called if
  one is not already active.

**Returns:**

* `TaskDecorator | ScoredTaskDecorator[R] | Task[P, R]`
  –A new Task object.

<Accordion title="Source code in dreadnode/main.py" icon="code">
```python
def task(
    self,
    func: t.Callable[P, t.Awaitable[R]] | t.Callable[P, R] | None = None,
    /,
    *,
    scorers: ScorersLike[t.Any] | None = None,
    assert_scores: list[str] | t.Literal[True] | None = None,
    name: str | None = None,
    label: str | None = None,
    log_inputs: t.Sequence[str] | bool | Inherited = INHERITED,
    log_output: bool | Inherited = INHERITED,
    log_execution_metrics: bool = False,
    tags: t.Sequence[str] | None = None,
    attributes: AnyDict | None = None,
    entrypoint: bool = False,
) -> TaskDecorator | ScoredTaskDecorator[R] | Task[P, R]:
    """
    Create a new task from a function.

    Example:
        ~~~
        @dreadnode.task
        async def my_task(x: int) -> int:
            return x * 2

        await my_task(2)
        ~~~

    Args:
        scorers: A list of scorers to attach to the task. These will be called after every execution
            of the task and will be passed the task's output.
        assert_scores: A list of score names to ensure have truthy values, otherwise raise an AssertionFailedError.
        name: The name of the task.
        label: The label of the task - useful for filtering in the UI.
        log_inputs: Log all, or specific, incoming arguments to the function as inputs.
        log_output: Log the result of the function as an output.
        log_execution_metrics: Log execution metrics for the task, such as success rate and run count.
        tags: A list of tags to attach to the task span.
        attributes: A dictionary of attributes to attach to the task span.
        entrypoint: Indicate this task should be considered an entrypoint. All compatible arguments
            will be treated as configurable and a run will be created automatically when called if
            one is not already active.

    Returns:
        A new Task object.
    """

    # NOTE(nick): It would probably be cleaner to alias a `dn.entrypoint` decorator
    # that just wraps `dn.task(..., entrypoint=True)`, but the overloads create quite
    # a bit of duplicate code, so I'm leaving it like this for now.

    if isinstance(func, Task):
        return func

    def make_task(
        func: t.Callable[P, t.Awaitable[R]] | t.Callable[P, R],
    ) -> Task[P, R]:
        if isinstance(func, Task):
            return func.with_(
                name=name,
                scorers=scorers,  # type: ignore[arg-type]
                assert_scores=assert_scores,
                label=label,
                log_inputs=log_inputs,
                log_output=log_output,
                log_execution_metrics=log_execution_metrics,
                tags=tags,
                attributes=attributes,
                entrypoint=entrypoint,
                append=True,
            )

        return Task(
            func=t.cast("t.Callable[P, R]", func),
            tracer=self._get_tracer(),
            name=name,
            label=label,
            scorers=scorers,
            assert_scores=assert_scores,
            log_inputs=log_inputs,
            log_output=log_output,
            log_execution_metrics=log_execution_metrics,
            tags=tags,
            attributes=attributes,
            entrypoint=entrypoint,
        )

    return (
        t.cast("TaskDecorator | ScoredTaskDecorator[R]", make_task)
        if func is None
        else make_task(func)
    )
```


</Accordion>

### task\_and\_run

```python
task_and_run(
    name: str,
    *,
    project: str | None = None,
    tags: Sequence[str] | None = None,
    params: AnyDict | None = None,
    autolog: bool = True,
    inputs: AnyDict | None = None,
    label: str | None = None,
    _tracer: Tracer | None = None,
) -> t.Iterator[TaskSpan[t.Any]]
```

Create a task span within a new run if one is not already active.

<Accordion title="Source code in dreadnode/main.py" icon="code">
```python
@contextlib.contextmanager
def task_and_run(
    self,
    name: str,
    *,
    project: str | None = None,
    tags: t.Sequence[str] | None = None,
    params: AnyDict | None = None,
    autolog: bool = True,
    inputs: AnyDict | None = None,
    label: str | None = None,
    _tracer: "Tracer | None" = None,
) -> t.Iterator[TaskSpan[t.Any]]:
    """
    Create a task span within a new run if one is not already active.
    """

    create_run = current_run_span.get() is None
    with contextlib.ExitStack() as stack:
        if create_run:
            stack.enter_context(
                self.run(
                    name_prefix=name,
                    project=project,
                    tags=tags,
                    params=params,
                    autolog=autolog,
                    _tracer=_tracer,
                )
            )
            self.log_inputs(**(inputs or {}), to="run")

        task_span = stack.enter_context(
            self.task_span(name, label=label, tags=tags, _tracer=_tracer)
        )
        self.log_inputs(**(inputs or {}))
        if not create_run:
            self.log_inputs(**(params or {}))

        yield task_span
```


</Accordion>

### task\_span

```python
task_span(
    name: str,
    *,
    label: str | None = None,
    tags: Sequence[str] | None = None,
    attributes: AnyDict | None = None,
    _tracer: Tracer | None = None,
) -> TaskSpan[t.Any]
```

Create a task span without an explicit associated function.

This is useful for creating tasks on the fly without having to
define a function.

Example

```python
async with dreadnode.task_span("my_task") as task:
    # do some work here
    pass
```

Args:
name: The name of the task.
label: The label of the task - useful for filtering in the UI.
tags: A list of tags to attach to the task span.
attributes: A dictionary of attributes to attach to the task span.

**Returns:**

* `TaskSpan[Any]`
  –A TaskSpan object.

<Accordion title="Source code in dreadnode/main.py" icon="code">
```python
def task_span(
    self,
    name: str,
    *,
    label: str | None = None,
    tags: t.Sequence[str] | None = None,
    attributes: AnyDict | None = None,
    _tracer: "Tracer | None" = None,
) -> TaskSpan[t.Any]:
    """
    Create a task span without an explicit associated function.

    This is useful for creating tasks on the fly without having to
    define a function.

    Example:
        ~~~
        async with dreadnode.task_span("my_task") as task:
            # do some work here
            pass
        ~~~
    Args:
        name: The name of the task.
        label: The label of the task - useful for filtering in the UI.
        tags: A list of tags to attach to the task span.
        attributes: A dictionary of attributes to attach to the task span.

    Returns:
        A TaskSpan object.
    """
    run = current_run_span.get()
    label = clean_str(label or name)

    return TaskSpan(
        name=name,
        label=label,
        attributes=attributes,
        tags=tags,
        run_id=run.run_id if run else "",
        tracer=_tracer or self._get_tracer(),
    )
```


</Accordion>

DreadnodeConfigWarning
----------------------

Warnings related to Dreadnode configuration.

DreadnodeUsageWarning
---------------------

Warnings related to Dreadnode usage.<|MERGE_RESOLUTION|>--- conflicted
+++ resolved
@@ -528,11 +528,6 @@
                 self.server = urlunparse(parsed_new)
 
             self._api = ApiClient(self.server, api_key=self.token)
-<<<<<<< HEAD
-            self._credential_fetcher = lambda: self._api.get_user_data_credentials()
-
-=======
->>>>>>> b43a1b29
             self._resolve_rbac()
         except Exception as e:
             raise RuntimeError(
