import contextlib
import importlib.metadata
import pathlib
import platform
import shutil
import sys
import typing as t
import webbrowser

import cyclopts
<<<<<<< HEAD
import rich
from loguru import logger
=======
>>>>>>> 231313e4
from rich.panel import Panel

from dreadnode.api.client import ApiClient
from dreadnode.cli.agent import cli as agent_cli
from dreadnode.cli.api import create_api_client
<<<<<<< HEAD
from dreadnode.cli.attack import cli as attack_cli
=======
from dreadnode.cli.docker import DockerImage, docker_login, docker_pull, docker_tag, get_registry
>>>>>>> 231313e4
from dreadnode.cli.eval import cli as eval_cli
from dreadnode.cli.github import (
    GithubRepo,
    download_and_unzip_archive,
    validate_server_for_clone,
)
from dreadnode.cli.platform import cli as platform_cli
from dreadnode.cli.profile import cli as profile_cli
from dreadnode.cli.study import cli as study_cli
from dreadnode.cli.task import cli as task_cli
from dreadnode.constants import DEBUG, PLATFORM_BASE_URL
<<<<<<< HEAD
from dreadnode.logging_ import console as logging_console
=======
from dreadnode.logging_ import confirm, console, print_info, print_success
>>>>>>> 231313e4
from dreadnode.user_config import ServerConfig, UserConfig

cli = cyclopts.App(
    help="Interact with Dreadnode platforms",
    version_flags=[],
    help_on_error=True,
    console=logging_console,
)

cli["--help"].group = "Meta"

cli.command(agent_cli)
cli.command(task_cli)
cli.command(eval_cli)
cli.command(study_cli)
cli.command(attack_cli)
cli.command(platform_cli)
cli.command(profile_cli)


@cli.meta.default
def meta(
    *tokens: t.Annotated[str, cyclopts.Parameter(show=False, allow_leading_hyphen=True)],
) -> None:
    try:
        console.print()
        cli(tokens)
    except Exception as e:
        if DEBUG:
            raise
<<<<<<< HEAD

        logger.exception("Unhandled exception")

        rich.print()
        rich.print(
            Panel(str(e), title=e.__class__.__name__, title_align="left", border_style="red")
        )
=======
        console.print()
        console.print(Panel(str(e), title="Error", title_align="left", border_style="red"))
>>>>>>> 231313e4
        sys.exit(1)


@cli.command(group="Auth")
def login(
    *,
    server: t.Annotated[str | None, cyclopts.Parameter(name=["--server", "-s"])] = None,
    profile: t.Annotated[str | None, cyclopts.Parameter(name=["--profile", "-p"])] = None,
) -> None:
    """
    Authenticate to a Dreadnode platform server and save the profile.

    Args:
        server: The server URL to authenticate against.
        profile: The profile name to save the server configuration under.
    """
    if not server:
        server = PLATFORM_BASE_URL
        with contextlib.suppress(Exception):
            existing_config = UserConfig.read().get_server_config(profile)
            server = existing_config.url

    # create client with no auth data
    client = ApiClient(base_url=server)

    print_info("Requesting device code ...")

    # request user and device codes
    codes = client.get_device_codes()

    # present verification URL to user
    verification_url = client.url_for_user_code(codes.user_code)
    verification_url_base = verification_url.split("?")[0]

    print_info(
        f"""
        Attempting to automatically open the authorization page in your default browser.
        If the browser does not open or you wish to use a different device, open the following URL:

        [bold]{verification_url_base}[/]

        Then enter the code: [bold]{codes.user_code}[/]
        """
    )

    webbrowser.open(verification_url)

    # poll for the access token after user verification
    tokens = client.poll_for_token(codes.device_code)

    client = ApiClient(
        server,
        cookies={
            "refresh_token": tokens.refresh_token,
            "access_token": tokens.access_token,
        },
    )
    user = client.get_user()

    user_config = UserConfig.read()
    user_config.set_server_config(
        ServerConfig(
            url=server,
            access_token=tokens.access_token,
            refresh_token=tokens.refresh_token,
            email=user.email_address,
            username=user.username,
            api_key=user.api_key.key,
        ),
        profile,
    )
    user_config.active = profile
    user_config.write()

    print_success(f"Authenticated as {user.email_address} ({user.username})")


@cli.command(group="Auth")
def refresh() -> None:
    """Refresh the active server profile with the latest user data."""

    user_config = UserConfig.read()
    server_config = user_config.get_server_config()

    client = create_api_client()
    user = client.get_user()

    server_config.email = user.email_address
    server_config.username = user.username
    server_config.api_key = user.api_key.key

    user_config.set_server_config(server_config).write()

    print_success(
        f"Refreshed '[bold]{user_config.active}[/bold]' ([magenta]{user.email_address}[/] / [cyan]{user.username}[/])"
    )


@cli.command()
def pull(image: str) -> None:
    """
    Pull a capability image from the dreadnode registry.

    Args:
        image: The name of the image to pull (e.g. dreadnode/agent:latest).
    """
    user_config = UserConfig.read()
    if not user_config.active_profile_name:
        raise RuntimeError("No server profile is set, use [bold]dreadnode login[/] to authenticate")

    server_config = user_config.get_server_config()

    docker_image = DockerImage(image)
    tag_as: str | None = None
    if docker_image.repository.startswith("dreadnode/") and not docker_image.registry:
        docker_image = docker_image.with_(
            registry=get_registry(user_config.get_server_config()),
        )
        tag_as = image

    if docker_image.registry and docker_image.registry != "docker.io":
        print_info(f"Authenticating to [bold]{docker_image.registry}[/] ...")
        docker_login(docker_image.registry, server_config.username, server_config.api_key)

    print_info(f"Pulling image [bold]{docker_image}[/] ...")
    docker_pull(docker_image)

    if tag_as:
        docker_tag(docker_image, tag_as)


@cli.command()
def clone(
    repo: str,
    target: pathlib.Path | None = None,
) -> None:
    """
    Clone a GitHub repository to a local directory

    Args:
        repo: Repository name or URL.
        target: The target directory.
    """
    github_repo = GithubRepo(repo)

    # Check if the target directory exists
    target = target or pathlib.Path(github_repo.repo)
    if target.exists():
        if not confirm(f"{target.absolute()} exists, overwrite?"):
            return
        console.print()
        shutil.rmtree(target)

    # Check if the repo is accessible
    if github_repo.exists:
        temp_dir = download_and_unzip_archive(github_repo.zip_url)

    # This could be a private repo that the user can access
    # by getting an access token from our API
    elif github_repo.namespace == "dreadnode":
        # Validate server configuration for private repository access
        user_config = UserConfig.read()
        profile_to_use = validate_server_for_clone(user_config, None)

        if profile_to_use is None:
            return  # User cancelled

        github_access_token = create_api_client(profile=profile_to_use).get_github_access_token(
            [github_repo.repo]
        )
        print_info("Accessed private repository")
        temp_dir = download_and_unzip_archive(
            github_repo.api_zip_url,
            headers={"Authorization": f"Bearer {github_access_token.token}"},
        )

    else:
        raise RuntimeError(f"Repository '{github_repo}' not found or inaccessible")

    # We assume the repo download results in a single
    # child folder which is the real target
    sub_dirs = list(temp_dir.iterdir())
    if len(sub_dirs) == 1 and sub_dirs[0].is_dir():
        temp_dir = sub_dirs[0]

    shutil.move(temp_dir, target)

    print_success(f"Cloned [b]{repo}[/] to [b]{target.absolute()}[/]")


@cli.command(help="Show versions and exit.", group="Meta")
def version() -> None:
    version = importlib.metadata.version("dreadnode")
    python_version = f"{sys.version_info.major}.{sys.version_info.minor}.{sys.version_info.micro}"

    os_name = platform.system()
    arch = platform.machine()
    print_info(f"Platform:   {os_name} ({arch})")
    print_info(f"Python:     {python_version}")
    print_info(f"Dreadnode:  {version}")<|MERGE_RESOLUTION|>--- conflicted
+++ resolved
@@ -8,21 +8,15 @@
 import webbrowser
 
 import cyclopts
-<<<<<<< HEAD
 import rich
 from loguru import logger
-=======
->>>>>>> 231313e4
 from rich.panel import Panel
 
 from dreadnode.api.client import ApiClient
 from dreadnode.cli.agent import cli as agent_cli
 from dreadnode.cli.api import create_api_client
-<<<<<<< HEAD
 from dreadnode.cli.attack import cli as attack_cli
-=======
 from dreadnode.cli.docker import DockerImage, docker_login, docker_pull, docker_tag, get_registry
->>>>>>> 231313e4
 from dreadnode.cli.eval import cli as eval_cli
 from dreadnode.cli.github import (
     GithubRepo,
@@ -34,11 +28,8 @@
 from dreadnode.cli.study import cli as study_cli
 from dreadnode.cli.task import cli as task_cli
 from dreadnode.constants import DEBUG, PLATFORM_BASE_URL
-<<<<<<< HEAD
+from dreadnode.logging_ import confirm, console, print_info, print_success
 from dreadnode.logging_ import console as logging_console
-=======
-from dreadnode.logging_ import confirm, console, print_info, print_success
->>>>>>> 231313e4
 from dreadnode.user_config import ServerConfig, UserConfig
 
 cli = cyclopts.App(
@@ -69,7 +60,6 @@
     except Exception as e:
         if DEBUG:
             raise
-<<<<<<< HEAD
 
         logger.exception("Unhandled exception")
 
@@ -77,10 +67,6 @@
         rich.print(
             Panel(str(e), title=e.__class__.__name__, title_align="left", border_style="red")
         )
-=======
-        console.print()
-        console.print(Panel(str(e), title="Error", title_align="left", border_style="red"))
->>>>>>> 231313e4
         sys.exit(1)
 
 
