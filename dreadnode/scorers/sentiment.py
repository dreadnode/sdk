import os
import typing as t

import httpx

from dreadnode.meta import Config
from dreadnode.metric import Metric
from dreadnode.scorers.base import Scorer
<<<<<<< HEAD
from dreadnode.util import catch_import_error, warn_at_user_stacklevel
=======
from dreadnode.util import generate_import_error_msg, warn_at_user_stacklevel
>>>>>>> fa1f56e2

Sentiment = t.Literal["positive", "negative", "neutral"]


def sentiment(
    target: Sentiment = "neutral",
    name: str = "score_sentiment",
) -> "Scorer[t.Any]":
    """
    Score the sentiment of the text against a target sentiment.

    The score indicates how well the text's sentiment matches the target.
    - For "positive", score is 0-1 (0=negative, 1=very positive).
    - For "negative", score is 0-1 (0=positive, 1=very negative).
    - For "neutral", score is 0-1 (1=perfectly neutral, 0=very polarized).

    Requires `textblob`, see https://textblob.readthedocs.io.

    Args:
        target: The desired sentiment to score against.
        name: Name of the scorer.
    """
<<<<<<< HEAD
    with catch_import_error("dreadnode[scoring]"):
        from textblob import TextBlob  # type: ignore[import-not-found,import-untyped,unused-ignore]
=======
    textblob_import_error_msg = generate_import_error_msg("textblob", "text")

    try:
        from textblob import TextBlob  # type: ignore[import-not-found]
    except ImportError:
        warn_at_user_stacklevel(textblob_import_error_msg, UserWarning)

        def disabled_evaluate(_: t.Any) -> Metric:
            return Metric(value=0.0, attributes={"error": textblob_import_error_msg})

        return Scorer(disabled_evaluate, name=name)
>>>>>>> fa1f56e2

    def evaluate(data: t.Any, *, target: Sentiment = target) -> Metric:
        if target not in {"positive", "negative", "neutral"}:
            target = "neutral"  # Default to neutral if invalid
            warn_at_user_stacklevel(
                f"Invalid target sentiment '{target}', defaulting to 'neutral'.",
                UserWarning,
            )

        text = str(data)
        if not text.strip():
            return Metric(value=0.0, attributes={"error": "Input text is empty."})

        blob = TextBlob(text)
        # Polarity is a float from -1.0 (very negative) to 1.0 (very positive)
        polarity = blob.sentiment.polarity

        score = 0.0
        if target == "positive":
            # Scale [0, 1] to [0, 1]
            score = max(0.0, polarity)
        elif target == "negative":
            # Scale [-1, 0] to [0, 1]
            score = max(0.0, -polarity)
        else:  # "neutral"
            # Score is 1 minus the absolute distance from 0
            score = 1.0 - abs(polarity)

        return Metric(value=score, attributes={"polarity": polarity, "target": target})

    return Scorer(evaluate, name=name, catch=True)


PerspectiveAttribute = t.Literal[
    "TOXICITY", "SEVERE_TOXICITY", "IDENTITY_ATTACK", "INSULT", "PROFANITY", "THREAT"
]


def sentiment_with_perspective(
    *,
    api_key: str | None = None,
    attribute: PerspectiveAttribute = "TOXICITY",
    name: str | None = None,
) -> Scorer[t.Any]:
    """
    Score the sentiment of the text using the Perspective API.

    Returns a float score between 0.0 and 1.0 indicating the level of the attribute in the text.

    Args:
        api_key: Your Perspective API key, or set in the PERSPECTIVE_API_KEY environment variable.
        attribute: The attribute to analyze (e.g., TOXICITY, SEVERE_TOXICITY).
        name: Name of the scorer.
    """

    api_key = api_key or os.getenv("PERSPECTIVE_API_KEY")
    if not api_key:
        raise ValueError(
            "API key must be provided or set in the PERSPECTIVE_API_KEY environment variable."
        )

    async def evaluate(
        data: t.Any,
        *,
        api_key: str | None = Config(api_key),
        attribute: PerspectiveAttribute = attribute,
    ) -> float:
        async with httpx.AsyncClient() as client:
            response = await client.post(
                "https://commentanalyzer.googleapis.com/v1alpha1/comments:analyze",
                params={"key": api_key},
                json={
                    "comment": {"text": str(data)},
                    "languages": ["en"],
                    "requestedAttributes": {attribute: {}},
                    "doNotStore": True,
                },
                timeout=10,
            )
        response.raise_for_status()
        result = await response.json()
        return float(result["attributeScores"][attribute]["summaryScore"]["value"])

    if name is None:
        name = f"perspective_{attribute.lower()}"

    return Scorer(evaluate, name=name, catch=True)<|MERGE_RESOLUTION|>--- conflicted
+++ resolved
@@ -6,11 +6,7 @@
 from dreadnode.meta import Config
 from dreadnode.metric import Metric
 from dreadnode.scorers.base import Scorer
-<<<<<<< HEAD
 from dreadnode.util import catch_import_error, warn_at_user_stacklevel
-=======
-from dreadnode.util import generate_import_error_msg, warn_at_user_stacklevel
->>>>>>> fa1f56e2
 
 Sentiment = t.Literal["positive", "negative", "neutral"]
 
@@ -33,22 +29,8 @@
         target: The desired sentiment to score against.
         name: Name of the scorer.
     """
-<<<<<<< HEAD
     with catch_import_error("dreadnode[scoring]"):
-        from textblob import TextBlob  # type: ignore[import-not-found,import-untyped,unused-ignore]
-=======
-    textblob_import_error_msg = generate_import_error_msg("textblob", "text")
-
-    try:
         from textblob import TextBlob  # type: ignore[import-not-found]
-    except ImportError:
-        warn_at_user_stacklevel(textblob_import_error_msg, UserWarning)
-
-        def disabled_evaluate(_: t.Any) -> Metric:
-            return Metric(value=0.0, attributes={"error": textblob_import_error_msg})
-
-        return Scorer(disabled_evaluate, name=name)
->>>>>>> fa1f56e2
 
     def evaluate(data: t.Any, *, target: Sentiment = target) -> Metric:
         if target not in {"positive", "negative", "neutral"}:
