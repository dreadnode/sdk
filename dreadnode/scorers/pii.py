import re
import typing as t

from dreadnode.metric import Metric
from dreadnode.scorers import Scorer
from dreadnode.scorers.contains import contains
<<<<<<< HEAD
from dreadnode.util import catch_import_error

if t.TYPE_CHECKING:
    from presidio_analyzer import (  # type: ignore[import-not-found,unused-ignore]
        AnalyzerEngine,
    )

    from dreadnode.common_types import JsonDict
=======
from dreadnode.util import generate_import_error_msg, warn_at_user_stacklevel

if t.TYPE_CHECKING:
    from presidio_analyzer import AnalyzerEngine  # type: ignore[import-not-found]

    from dreadnode.types import JsonDict
>>>>>>> fa1f56e2


def detect_pii(
    types: t.Sequence[t.Literal["email", "phone", "ip_address", "ssn"]] = (
        "email",
        "phone",
        "ip_address",
    ),
    *,
    extra_patterns: list[str] | None = None,
    name: str = "pii",
) -> "Scorer[t.Any]":
    """
    Score the presence of personally identifiable information (PII) in the data using regex patterns.

    A score of 1.0 indicates that one or more PII patterns were detected.

    Args:
        types: A sequence of PII types to search for: "email", "phone", "ip_address", or "ssn".
        extra_patterns: An optional list of regex strings to add to the default PII patterns.
        name: Name of the scorer
    """
    default_patterns = {
        "email": r"\b[A-Za-z0-9._%+-]+@[A-Za-z0-9.-]+\.[A-Z|a-z]{2,}\b",
        "phone": r"\b(?:\+?1[ -]?)?\(?\d{3}\)?[ -]?\d{3}[ -]?\d{4}\b",
        "ip_address": r"\b(?:\d{1,3}\.){3}\d{1,3}\b",
        "ssn": r"\b\d{3}-\d{2}-\d{4}\b",
    }

    patterns = []
    for pii_type in types:
        pattern = default_patterns.get(pii_type.lower())
        if pattern:
            patterns.append(pattern)
        else:
            raise ValueError(
                f"Unsupported PII type: '{pii_type}'. Supported types are: {list(default_patterns.keys())}"
            )

    patterns = patterns + (extra_patterns or [])
    if not patterns:
        raise ValueError("No PII types selected.")

    combined_pattern = re.compile("|".join(f"({p})" for p in patterns))
    return contains(combined_pattern, name=name)


# A global analyzer instance to avoid reloading the model on every call
g_analyzer_engine: t.Optional["AnalyzerEngine"] = None


def _get_presidio_analyzer() -> "AnalyzerEngine":
    """Lazily initializes and returns a singleton Presidio AnalyzerEngine instance."""
    global g_analyzer_engine  # noqa: PLW0603

<<<<<<< HEAD
    from presidio_analyzer import AnalyzerEngine
    from presidio_analyzer.nlp_engine import (  # type: ignore[import-not-found,unused-ignore]
        NlpEngineProvider,
    )
=======
    from presidio_analyzer import AnalyzerEngine  # type: ignore[import-not-found]
    from presidio_analyzer.nlp_engine import NlpEngineProvider  # type: ignore[import-not-found]
>>>>>>> fa1f56e2

    if g_analyzer_engine is None:
        provider = NlpEngineProvider(
            nlp_configuration={
                "nlp_engine_name": "spacy",
                "models": [{"lang_code": "en", "model_name": "en_core_web_lg"}],
            }
        )
        g_analyzer_engine = AnalyzerEngine(nlp_engine=provider.create_engine())

    return g_analyzer_engine


def detect_pii_with_presidio(
    *,
    entities: list[str] | None = None,
    threshold: float = 0.5,
    invert: bool = False,
    name: str = "pii_presidio",
) -> "Scorer[t.Any]":
    """
    Score the presence of PII (Personally Identifiable Information) in the data using Presidio.

    The score is 1.0 if any PII entity is found above the given confidence
    threshold, and 0.0 otherwise. The metadata will contain details of
    any PII found.

    Requires the `presidio-analyzer` package, see https://github.com/microsoft/presidio.

    Args:
        entities: A list of specific Presidio entity types to look for (e.g., ["PHONE_NUMBER", "CREDIT_CARD"]).
                  If None, all default entities are used.
        threshold: The minimum confidence score (0-1) for an entity to be considered a match.
        invert: Invert the score (1.0 for no PII, 0.0 for PII detected).
        name: Name of the scorer.
    """
<<<<<<< HEAD
    with catch_import_error("dreadnode[scoring]"):
        import presidio_analyzer  # noqa: F401
=======
    presidio_import_error_msg = generate_import_error_msg("presidio-analyzer", "text")

    try:
        import presidio_analyzer  # type: ignore[import-not-found]
    except ImportError:
        warn_at_user_stacklevel(presidio_import_error_msg, UserWarning)

        def disabled_evaluate(_: t.Any) -> Metric:
            return Metric(value=0.0, attributes={"error": presidio_import_error_msg})

        return Scorer(disabled_evaluate, name=name)
>>>>>>> fa1f56e2

    def evaluate(
        data: t.Any,
        *,
        entities: list[str] | None = entities,
        threshold: float = threshold,
        invert: bool = invert,
    ) -> Metric:
        analyzer = _get_presidio_analyzer()

        text = str(data)

        results = analyzer.analyze(
            text=text,
            entities=entities,
            language="en",
            score_threshold=threshold,
        )

        is_match = bool(results)
        final_score = float(not is_match if invert else is_match)

        # Provide rich metadata from the analysis
        metadata: JsonDict = {
            "found_pii": [
                {
                    "text": text[res.start : res.end],
                    "entity_type": res.entity_type,
                    "score": res.score,
                    "start": res.start,
                    "end": res.end,
                }
                for res in results
            ]
        }

        return Metric(value=final_score, attributes=metadata)

    return Scorer(evaluate, name=name, catch=True)<|MERGE_RESOLUTION|>--- conflicted
+++ resolved
@@ -4,23 +4,12 @@
 from dreadnode.metric import Metric
 from dreadnode.scorers import Scorer
 from dreadnode.scorers.contains import contains
-<<<<<<< HEAD
 from dreadnode.util import catch_import_error
-
-if t.TYPE_CHECKING:
-    from presidio_analyzer import (  # type: ignore[import-not-found,unused-ignore]
-        AnalyzerEngine,
-    )
-
-    from dreadnode.common_types import JsonDict
-=======
-from dreadnode.util import generate_import_error_msg, warn_at_user_stacklevel
 
 if t.TYPE_CHECKING:
     from presidio_analyzer import AnalyzerEngine  # type: ignore[import-not-found]
 
-    from dreadnode.types import JsonDict
->>>>>>> fa1f56e2
+    from dreadnode.common_types import JsonDict
 
 
 def detect_pii(
@@ -76,15 +65,10 @@
     """Lazily initializes and returns a singleton Presidio AnalyzerEngine instance."""
     global g_analyzer_engine  # noqa: PLW0603
 
-<<<<<<< HEAD
     from presidio_analyzer import AnalyzerEngine
-    from presidio_analyzer.nlp_engine import (  # type: ignore[import-not-found,unused-ignore]
+    from presidio_analyzer.nlp_engine import (  # type: ignore[import-not-found]
         NlpEngineProvider,
     )
-=======
-    from presidio_analyzer import AnalyzerEngine  # type: ignore[import-not-found]
-    from presidio_analyzer.nlp_engine import NlpEngineProvider  # type: ignore[import-not-found]
->>>>>>> fa1f56e2
 
     if g_analyzer_engine is None:
         provider = NlpEngineProvider(
@@ -121,22 +105,8 @@
         invert: Invert the score (1.0 for no PII, 0.0 for PII detected).
         name: Name of the scorer.
     """
-<<<<<<< HEAD
     with catch_import_error("dreadnode[scoring]"):
         import presidio_analyzer  # noqa: F401
-=======
-    presidio_import_error_msg = generate_import_error_msg("presidio-analyzer", "text")
-
-    try:
-        import presidio_analyzer  # type: ignore[import-not-found]
-    except ImportError:
-        warn_at_user_stacklevel(presidio_import_error_msg, UserWarning)
-
-        def disabled_evaluate(_: t.Any) -> Metric:
-            return Metric(value=0.0, attributes={"error": presidio_import_error_msg})
-
-        return Scorer(disabled_evaluate, name=name)
->>>>>>> fa1f56e2
 
     def evaluate(
         data: t.Any,
