--- conflicted
+++ resolved
@@ -29,7 +29,6 @@
         )
 
     @t.overload
-<<<<<<< HEAD
     def top_n(
         self,
         n: int,
@@ -38,9 +37,6 @@
         reverse: bool = True,
     ) -> "TaskSpanList[R]":
         ...
-=======
-    def top_n(self, n: int, *, as_outputs: t.Literal[False] = False, reverse: bool = True) -> "TaskSpanList[R]": ...
->>>>>>> 2e428796
 
     @t.overload
     def top_n(self, n: int, *, as_outputs: t.Literal[True], reverse: bool = True) -> list[R]: ...
