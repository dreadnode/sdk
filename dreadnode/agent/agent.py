import inspect
import typing as t
from contextlib import aclosing, asynccontextmanager
from copy import deepcopy

from pydantic import ConfigDict, Field, PrivateAttr, field_validator
from rigging import get_generator
from rigging.caching import CacheMode, apply_cache_mode_to_messages
from rigging.chat import Chat
from rigging.generator import GenerateParams, Generator
from rigging.message import inject_system_content
from rigging.model import SystemErrorModel
from rigging.tools import ToolMode
from rigging.transform import (
    PostTransform,
    Transform,
    make_tools_to_xml_transform,
    tools_to_json_in_xml_transform,
    tools_to_json_transform,
    tools_to_json_with_tag_transform,
)

from dreadnode.agent.error import MaxStepsError
from dreadnode.agent.events import (
    AgentEnd,
    AgentError,
    AgentEvent,
    AgentEventInStep,
    AgentEventT,
    AgentStalled,
    AgentStart,
    AgentStopReason,
    GenerationEnd,
    Reacted,
    StepStart,
    ToolEnd,
    ToolStart,
    _total_usage_from_events,
)
from dreadnode.agent.hooks import retry_with_feedback
from dreadnode.agent.reactions import (
    Continue,
    Fail,
    Finish,
    Hook,
    Reaction,
    Retry,
    RetryWithFeedback,
)
from dreadnode.agent.result import AgentResult
from dreadnode.agent.stop import StopCondition, stop_never
from dreadnode.agent.thread import Thread
from dreadnode.agent.tools import AnyTool, Tool, Toolset, discover_tools_on_obj
from dreadnode.agent.types import Message, ToolCall
from dreadnode.meta import Component, Config, Model, component
from dreadnode.scorers import ScorersLike
from dreadnode.util import (
    flatten_list,
    get_callable_name,
    join_generators,
    safe_repr,
    shorten_string,
    warn_at_user_stacklevel,
)

CommitBehavior = t.Literal["always", "on-success"]
HookMap = dict[type[AgentEvent], list[Hook]]


class AgentWarning(UserWarning):
    """Warning raised when an agent is used in a way that may not be safe or intended."""


class Agent(Model):
    """
    Agent abstraction for applying tools, event logic, and message state to LLM generation.
    """

    model_config = ConfigDict(arbitrary_types_allowed=True, use_attribute_docstrings=True)

    name: str
    """The name of the agent."""
    description: str = ""
    """A brief description of the agent's purpose."""
    tags: list[str] = Config(default_factory=lambda: ["agent"])
    """A list of tags associated with the agent."""

    model: str | None = Config(None)
    """Inference model (rigging generator identifier)."""
    instructions: str | None = Config(None)
    """The agent's core instructions."""
    tool_mode: ToolMode = Config("auto", repr=False)
    """The tool calling mode to use."""
    max_steps: int = Config(10)
    """The maximum number of steps (generation + tool calls)."""
    caching: CacheMode | None = Config(None, repr=False)
    """How to handle cache_control entries on inference messages."""

    tools: list[AnyTool | Toolset] = Config(default_factory=list)
    """Tools the agent can use."""
    hooks: list[Hook] = Config(default_factory=list, exclude=True, repr=False)
    """Hooks to run at various points in the agent's lifecycle."""
    stop_conditions: list[StopCondition] = Field(default_factory=list)
    """The logical condition for successfully stopping a run."""
    thread: Thread = Field(default_factory=Thread, exclude=True, repr=False)
    """Stateful thread for this agent, for when otherwise not specified during execution."""
    scorers: ScorersLike[AgentResult] = Config(default_factory=list)
    """Scorers to evaluate the agent output."""
    assert_scores: list[str] | t.Literal[True] = Config(default_factory=list)
    """Scores to ensure are truthy, otherwise the agent task is marked as failed."""

    _generator: Generator | None = PrivateAttr(None, init=False)

    @field_validator("tools", mode="before")
    @classmethod
    def validate_tools(cls, value: t.Any) -> t.Any:
        tools: list[AnyTool | Toolset] = []
        for tool in flatten_list(list(value)):
            if isinstance(tool, Toolset | Tool):
                tools.append(tool)
            elif interior_tools := discover_tools_on_obj(tool):
                tools.extend(interior_tools)
            else:
                tools.append(
                    Tool.from_callable(tool if isinstance(tool, Component) else component(tool))
                )

        return tools

    def __repr__(self) -> str:
        description = shorten_string(self.description or "", 50)
        model = (self.model or "").split(",")[0]

        parts: list[str] = [
            f"name='{self.name}'",
            f"description='{description}'",
            f"model='{model}'",
        ]

        if self.instructions:
            instructions = shorten_string(self.instructions or "", 50)
            parts.append(f"instructions='{instructions}'")
        if self.tools:
            tool_names = ", ".join(tool.name for tool in self.tools)
            parts.append(f"tools=[{tool_names}]")
        if self.stop_conditions:
            stop_conditions = ", ".join(repr(cond) for cond in self.stop_conditions)
            parts.append(f"stop_conditions=[{stop_conditions}]")
        if self.hooks:
            hooks = ", ".join(get_callable_name(hook, short=True) for hook in self.hooks)
            parts.append(f"hooks=[{hooks}]")

        return f"{self.__class__.__name__}({', '.join(parts)})"

    @property
    def all_tools(self) -> list[AnyTool]:
        """Returns a flattened list of all available tools."""
        flat_tools: list[AnyTool] = []
        for item in self.tools:
            if isinstance(item, Toolset):
                flat_tools.extend(item.get_tools())
            elif isinstance(item, Tool):
                flat_tools.append(item)
        return flat_tools

    def _get_transforms(self) -> list[Transform]:
        transforms = []

        if self.tools:
            match self.tool_mode:
                case "xml":
                    transforms.append(
                        make_tools_to_xml_transform(self.all_tools, add_tool_stop_token=True)
                    )
                case "json-in-xml":
                    transforms.append(tools_to_json_in_xml_transform)
                case "json-with-tag":
                    transforms.append(tools_to_json_with_tag_transform)
                case "json":
                    transforms.append(tools_to_json_transform)

        return transforms

    def _get_hooks(self) -> dict[type[AgentEvent], list[Hook]]:
        hooks: dict[type[AgentEvent], list[Hook]] = {}
        for hook in self.hooks:
            sig = inspect.signature(hook)
            if not (params := list(sig.parameters.values())):
                continue
            event_type = params[0].annotation

            if hasattr(event_type, "__origin__") and event_type.__origin__ is t.Union:
                union_args = event_type.__args__
                for arg in union_args:
                    if inspect.isclass(arg) and issubclass(arg, AgentEvent):
                        hooks.setdefault(arg, []).append(hook)
            elif inspect.isclass(event_type) and issubclass(event_type, AgentEvent):
                hooks.setdefault(event_type, []).append(hook)
            else:
                hooks.setdefault(AgentEvent, []).append(hook)

        return hooks

    async def _generate(
        self,
        messages: list[Message],
        *,
        model: str | Generator | None = None,
    ) -> Chat:
        if model is None and self.model is None:
            raise ValueError("No model specified for agent generation.")

        # Build our default generator if we haven't already
        if model is None and self._generator is None:
            self._generator = get_generator(self.model)

        generator = self._generator

        # Override if the user supplied one
        if model is not None:
            if isinstance(model, str):
                self._generator = get_generator(model)
            elif isinstance(model, Generator):
                self._generator = model

        if generator is None:
            raise TypeError("Model must be a string or a Generator instance.")

        messages = list(messages)  # Ensure we have a mutable list
        params = GenerateParams(
            tools=[tool.api_definition for tool in self.all_tools],
        )
        messages = inject_system_content(messages, self.get_prompt())

        if self.tool_mode == "auto" and self.tools:
            self.tool_mode = "api" if await generator.supports_function_calling() else "json-in-xml"

        transforms = self._get_transforms()
        post_transforms: list[PostTransform | None] = []
        for transform_callback in transforms:
            messages, params, post_transform = await transform_callback(messages, params)
            post_transforms.append(post_transform)

        try:
            messages = apply_cache_mode_to_messages(self.caching, [messages])[0]

            generated = (await generator.generate_messages([messages], [params]))[0]
            if isinstance(generated, BaseException):
                raise generated  # noqa: TRY301

            chat = Chat(
                messages,
                [generated.message],
                generator=generator,
                params=params,
                stop_reason=generated.stop_reason,
                usage=generated.usage,
                extra=generated.extra,
            )

        except Exception as error:  # noqa: BLE001
            chat = Chat(
                messages,
                [],
                generator=generator,
                params=params,
                failed=True,
                error=error,
            )

        for post_transform in [transform for transform in post_transforms if transform]:
            chat = await post_transform(chat) or chat

        return chat

    async def _stream(  # noqa: PLR0912, PLR0915
        self, thread: "Thread", messages: list[Message], hooks: HookMap, *, commit: CommitBehavior
    ) -> t.AsyncGenerator[AgentEvent, None]:
        events: list[AgentEvent] = []
        stop_conditions = self.stop_conditions

        # Event dispatcher

        async def _dispatch(event: AgentEventT) -> t.AsyncIterator[AgentEvent]:
            nonlocal messages, events

            yield event

            events.append(event)

            # If we have no hooks, just return the event
            applicable_hooks = list(set(hooks.get(type(event), []) + hooks.get(AgentEvent, [])))
            if not applicable_hooks:
                return

            # Run all applicable hooks and collect their reactions
            hook_reactions: dict[str, Reaction | None] = {}
            for hook in applicable_hooks:
                hook_name = getattr(
                    hook, "__name__", getattr(hook, "__qualname__", safe_repr(hook))
                )

                reaction: Reaction | None = None
                try:
                    reaction = hook(event)  # type: ignore[assignment]
                    if inspect.isawaitable(reaction):
                        reaction = t.cast("Reaction", await reaction)
                except Reaction as r:
                    reaction = r

                if reaction is None:
                    continue

                if not isinstance(reaction, Reaction):
                    warn_at_user_stacklevel(
                        f"Hook '{hook_name}' returned {reaction}, but expected a Reaction.",
                        AgentWarning,
                    )
                    continue

                hook_reactions[hook_name] = reaction

            if not hook_reactions:
                return

            # P1 - Termination
            winning_reaction: Reaction | None = next(
                (reaction for reaction in hook_reactions.values() if isinstance(reaction, Finish)),
                None,
            )

            # P2 - Retries
            winning_reaction = winning_reaction or next(
                (
                    reaction
                    for reaction in hook_reactions.values()
                    if isinstance(reaction, Retry | RetryWithFeedback)
                ),
                None,
            )

            # P3 - Continues
            winning_reaction = winning_reaction or next(
                (
                    reaction
                    for reaction in hook_reactions.values()
                    if isinstance(reaction, Continue)
                ),
                None,
            )

            # Take the first reaction otherwise
            winning_reaction = winning_reaction or next(
                reaction for reaction in iter(hook_reactions.values()) if reaction is not None
            )

            # If we still don't have a winning reaction, return
            if winning_reaction is None:
                return

            # Warn for unused reactions
            for hook_name, reaction in hook_reactions.items():
                if reaction is not None and reaction is not winning_reaction:
                    warn_at_user_stacklevel(
                        f"Hook '{hook_name}' returned {reaction}, but another hook already reacted. Only the first one will be applied.",
                        AgentWarning,
                    )

            winning_hook_name = next(
                (name for name, reaction in hook_reactions.items() if reaction is winning_reaction),
                "unknown",
            )
            reacted_event = Reacted(
                agent=self,
                thread=thread,
                messages=messages,
                events=events,
                hook_name=winning_hook_name,
                reaction=winning_reaction,
            )
            events.append(reacted_event)
            yield reacted_event

            if isinstance(winning_reaction, Continue):
                messages = winning_reaction.messages
                return

            if isinstance(winning_reaction, RetryWithFeedback):
                messages.append(Message("user", winning_reaction.feedback))
                raise Retry(messages=messages) from winning_reaction

            raise winning_reaction

        # Tool calling

        async def _process_tool_call(tool_call: "ToolCall") -> t.AsyncGenerator[AgentEvent, None]:
            async for event in _dispatch(
                ToolStart(
                    agent=self,
                    thread=thread,
                    messages=messages,
                    events=events,
                    tool_call=tool_call,
                )
            ):
                yield event

            message: Message
            stop = False
            tool = next((t for t in self.all_tools if t.name == tool_call.name), None)

            if tool is not None:
                try:
                    message, stop = await tool.handle_tool_call(tool_call)
                except Reaction:
                    raise
                except Exception as e:
                    async for event in _dispatch(
                        AgentError(
                            agent=self,
                            thread=thread,
                            messages=messages,
                            events=events,
                            error=e,
                        )
                    ):
                        yield event
                    raise
            else:
                message = Message.from_model(
                    SystemErrorModel(content=f"Tool '{tool_call.name}' not found.")
                )

            async for event in _dispatch(
                ToolEnd(
                    agent=self,
                    thread=thread,
                    messages=messages,
                    events=events,
                    tool_call=tool_call,
                    message=message,
                    stop=stop,
                )
            ):
                yield event

        # Agent start

        async for event in _dispatch(
            AgentStart(
                agent=self,
                thread=thread,
                messages=messages,
                events=events,
            )
        ):
            yield event

        # Core step loop

        step = 1
        error: Exception | str | None = None

        while step <= self.max_steps + 1:
            try:
                async for event in _dispatch(
                    StepStart(
                        agent=self,
                        thread=thread,
                        messages=messages,
                        events=events,
                        step=step,
                    )
                ):
                    yield event

                # Generation

                step_chat = await self._generate(messages=messages)
                if step_chat.failed and step_chat.error:
                    async for event in _dispatch(
                        AgentError(
                            agent=self,
                            thread=thread,
                            messages=messages,
                            events=events,
                            error=t.cast("Exception", step_chat.error),
                        )
                    ):
                        yield event
                    raise step_chat.error

                messages.extend(step_chat.generated)

                async for event in _dispatch(
                    GenerationEnd(
                        agent=self,
                        thread=thread,
                        messages=messages,
                        events=events,
                        message=step_chat.last,
                        usage=step_chat.usage,
                    )
                ):
                    yield event

                # Check for stop conditions

                if any(cond(events) for cond in stop_conditions):
                    break

                # Check if stalled

                if not messages[-1].tool_calls:
                    if not stop_conditions:
                        break

                    async for event in _dispatch(
                        AgentStalled(
                            agent=self,
                            thread=thread,
                            messages=messages,
                            events=events,
                        )
                    ):
                        yield event

                    continue

                # Process tool calls

                stopped_by_tool_call: ToolCall | None = None

                async for event in join_generators(
                    *[_process_tool_call(tool_call) for tool_call in messages[-1].tool_calls]
                ):
                    if isinstance(event, ToolEnd):
                        messages.append(event.message)
                        if stopped_by_tool_call is None and event.stop:
                            stopped_by_tool_call = event.tool_call
                    yield event

                if stopped_by_tool_call:
                    raise Finish(  # noqa: TRY301
                        f"Tool '{stopped_by_tool_call.name}' handling "
                        f"{stopped_by_tool_call.id} requested to stop the agent."
                    )

                # Check for stop conditions (again)

                if any(cond(events) for cond in stop_conditions):
                    break

                step += 1

            except Retry as e:
                messages = e.messages or messages
                continue

            except Fail as e:
                error = e.error
                break

            except Finish:
                break

        stop_reason: AgentStopReason = "finished"
        if step > self.max_steps + 1:
            error = MaxStepsError(max_steps=self.max_steps)
            stop_reason = "max_steps_reached"
        elif error is not None:
            stop_reason = "error"
        elif events and isinstance(events[-1], AgentStalled):
            stop_reason = "stalled"

        # Commit messages back to the thread

        if commit == "always" or (commit == "on-success" and not error):
            thread.messages = messages
            thread.events.extend(events)

        yield AgentEnd(
            agent=self,
            thread=thread,
            messages=messages,
            events=events,
            stop_reason=stop_reason,
            result=AgentResult(
                agent=self,
                messages=messages,
                usage=_total_usage_from_events(events),
                steps=step,
                failed=stop_reason != "finished",
                error=error,
            ),
        )

    def _log_event_metrics(self, event: AgentEvent) -> None:
        from dreadnode import log_metric

        if isinstance(event, AgentEnd):
            log_metric("steps_taken", min(0, event.result.steps - 1))
            log_metric(f"stop_{event.stop_reason}", 1)

        if not isinstance(event, AgentEventInStep):
            return

        if isinstance(event, GenerationEnd) and event.usage:
            log_metric("generations", 1, step=event.step, mode="count")
            log_metric("messages", len(event.messages) + 1, step=event.step)
            log_metric("in_tokens", event.usage.input_tokens)
            log_metric("out_tokens", event.usage.output_tokens)
            log_metric("tokens", event.usage.total_tokens)
        elif isinstance(event, ToolStart):
            log_metric("tool_calls", 1, step=event.step, mode="count")
        elif isinstance(event, AgentError):
            log_metric("errors", 1, step=event.step, mode="count")
        elif isinstance(event, AgentStalled):
            log_metric("stalled", 1, step=event.step, mode="count")
        elif isinstance(event, Reacted):
            log_metric("reactions", 1, step=event.step, mode="count")
            if isinstance(event.reaction, Retry):
                log_metric("retries", 1, step=event.step, mode="count")
                if event.reaction.messages:
                    log_metric("messages", len(event.reaction.messages), step=event.step)
            if isinstance(event.reaction, Continue):
                log_metric("continues", 1, step=event.step, mode="count")
                log_metric("messages", len(event.messages), step=event.step)

    async def _stream_in_task(
        self, thread: "Thread", user_input: str, *, commit: CommitBehavior = "on-success"
    ) -> t.AsyncGenerator[AgentEvent, None]:
        from dreadnode import log_inputs, log_outputs, score, task_span

        hooks = self._get_hooks()
        tool_names = [t.name for t in self.all_tools]
        stop_names = [s.name for s in self.stop_conditions]
        hook_names = [get_callable_name(hook, short=True) for hook in self.hooks]
        messages = [*deepcopy(thread.messages), Message("user", str(user_input))]

        last_event: AgentEvent | None = None

        with task_span(self.name, tags=self.tags):
            log_inputs(
                user_input=user_input,
                instructions=self.instructions,
                tools=tool_names,
                hooks=hook_names,
                model=self.model,
                max_steps=self.max_steps,
                tool_mode=self.tool_mode,
                stop_conditions=stop_names,
            )

            try:
                async with aclosing(self._stream(thread, messages, hooks, commit=commit)) as stream:
                    async for event in stream:
                        last_event = event
                        self._log_event_metrics(event)
                        yield event
            finally:
                if last_event is not None:
                    log_outputs(messages=last_event.messages, token_usage=last_event.total_usage)

                if isinstance(last_event, AgentEnd):
                    log_outputs(
                        steps_taken=min(0, last_event.result.steps - 1),
                        reason=last_event.stop_reason,
                    )
                    if last_event.result.error:
                        log_outputs(
                            error=last_event.result.error,
                        )
                    await score(last_event.result, self.scorers, assert_scores=self.assert_scores)

    def get_prompt(self) -> str:
        """
        Generates the prompt for the agent based on its instructions.
        This can be overridden by subclasses to provide custom behavior.
        """
        prompt = "You are an agent that can use tools to assist with tasks."
        if self.instructions:
            prompt += f"\n\n<instructions>\n{self.instructions}\n</instructions>"
        return prompt

    def reset(self) -> Thread:
        """Reset the agent's internal thread and returns the previous thread."""
        previous = self.thread
        self.thread = Thread()
        return previous

    @asynccontextmanager
    async def stream(
        self,
        user_input: str,
        *,
        thread: Thread | None = None,
        commit: CommitBehavior = "always",
    ) -> t.AsyncIterator[t.AsyncGenerator[AgentEvent, None]]:
        thread = thread or self.thread
        async with aclosing(self._stream_in_task(thread, user_input, commit=commit)) as stream:
            yield stream

    async def run(
        self,
        user_input: str,
        *,
        thread: Thread | None = None,
        commit: CommitBehavior = "always",
    ) -> AgentResult:
        final_event: AgentEvent | None = None
        async with self.stream(user_input, thread=thread, commit=commit) as stream:
            async for event in stream:
                final_event = event

        if not isinstance(final_event, AgentEnd):
            raise RuntimeError("Agent run finished unexpectedly.")  # noqa: TRY004

        return final_event.result


class TaskAgent(Agent):
    """
    A specialized agent for running tasks with a focus on completion and reporting.
    It extends the base Agent class to provide task-specific functionality.

    - Automatically includes the `finish_task`, `give_up_on_task`, and `update_todo` tools.
    - Installs a default stop_never condition to trigger stalling behavior when no tools calls are made.
    - Uses the `AgentStalled` event to handle stalled tasks by pushing the model to continue or finish the task.
    """

    def model_post_init(self, _: t.Any) -> None:
<<<<<<< HEAD
        from dreadnode.agent.tools.planning import update_todo
        from dreadnode.agent.tools.tasking import finish_task, give_up_on_task
=======
        from dreadnode.agent.tools import finish_task, update_todo  # noqa: PLC0415
>>>>>>> 768898b1

        if not any(tool for tool in self.tools if tool.name == "finish_task"):
            self.tools.append(finish_task)

        if not any(tool for tool in self.tools if tool.name == "give_up_on_task"):
            self.tools.append(give_up_on_task)

        if not any(tool for tool in self.tools if tool.name == "update_todo"):
            self.tools.append(update_todo)

        # Force the agent to use finish_task
        self.stop_conditions.append(stop_never())
        self.hooks.insert(
            0,
            retry_with_feedback(
                event_type=AgentStalled,
                feedback="Continue the task if possible or use the 'finish_task' tool to complete it.",
            ),
        )<|MERGE_RESOLUTION|>--- conflicted
+++ resolved
@@ -76,7 +76,9 @@
     Agent abstraction for applying tools, event logic, and message state to LLM generation.
     """
 
-    model_config = ConfigDict(arbitrary_types_allowed=True, use_attribute_docstrings=True)
+    model_config = ConfigDict(
+        arbitrary_types_allowed=True, use_attribute_docstrings=True
+    )
 
     name: str
     """The name of the agent."""
@@ -122,7 +124,9 @@
                 tools.extend(interior_tools)
             else:
                 tools.append(
-                    Tool.from_callable(tool if isinstance(tool, Component) else component(tool))
+                    Tool.from_callable(
+                        tool if isinstance(tool, Component) else component(tool)
+                    )
                 )
 
         return tools
@@ -147,7 +151,9 @@
             stop_conditions = ", ".join(repr(cond) for cond in self.stop_conditions)
             parts.append(f"stop_conditions=[{stop_conditions}]")
         if self.hooks:
-            hooks = ", ".join(get_callable_name(hook, short=True) for hook in self.hooks)
+            hooks = ", ".join(
+                get_callable_name(hook, short=True) for hook in self.hooks
+            )
             parts.append(f"hooks=[{hooks}]")
 
         return f"{self.__class__.__name__}({', '.join(parts)})"
@@ -170,7 +176,9 @@
             match self.tool_mode:
                 case "xml":
                     transforms.append(
-                        make_tools_to_xml_transform(self.all_tools, add_tool_stop_token=True)
+                        make_tools_to_xml_transform(
+                            self.all_tools, add_tool_stop_token=True
+                        )
                     )
                 case "json-in-xml":
                     transforms.append(tools_to_json_in_xml_transform)
@@ -233,12 +241,16 @@
         messages = inject_system_content(messages, self.get_prompt())
 
         if self.tool_mode == "auto" and self.tools:
-            self.tool_mode = "api" if await generator.supports_function_calling() else "json-in-xml"
+            self.tool_mode = (
+                "api" if await generator.supports_function_calling() else "json-in-xml"
+            )
 
         transforms = self._get_transforms()
         post_transforms: list[PostTransform | None] = []
         for transform_callback in transforms:
-            messages, params, post_transform = await transform_callback(messages, params)
+            messages, params, post_transform = await transform_callback(
+                messages, params
+            )
             post_transforms.append(post_transform)
 
         try:
@@ -274,7 +286,12 @@
         return chat
 
     async def _stream(  # noqa: PLR0912, PLR0915
-        self, thread: "Thread", messages: list[Message], hooks: HookMap, *, commit: CommitBehavior
+        self,
+        thread: "Thread",
+        messages: list[Message],
+        hooks: HookMap,
+        *,
+        commit: CommitBehavior,
     ) -> t.AsyncGenerator[AgentEvent, None]:
         events: list[AgentEvent] = []
         stop_conditions = self.stop_conditions
@@ -289,7 +306,9 @@
             events.append(event)
 
             # If we have no hooks, just return the event
-            applicable_hooks = list(set(hooks.get(type(event), []) + hooks.get(AgentEvent, [])))
+            applicable_hooks = list(
+                set(hooks.get(type(event), []) + hooks.get(AgentEvent, []))
+            )
             if not applicable_hooks:
                 return
 
@@ -325,7 +344,11 @@
 
             # P1 - Termination
             winning_reaction: Reaction | None = next(
-                (reaction for reaction in hook_reactions.values() if isinstance(reaction, Finish)),
+                (
+                    reaction
+                    for reaction in hook_reactions.values()
+                    if isinstance(reaction, Finish)
+                ),
                 None,
             )
 
@@ -351,7 +374,9 @@
 
             # Take the first reaction otherwise
             winning_reaction = winning_reaction or next(
-                reaction for reaction in iter(hook_reactions.values()) if reaction is not None
+                reaction
+                for reaction in iter(hook_reactions.values())
+                if reaction is not None
             )
 
             # If we still don't have a winning reaction, return
@@ -367,7 +392,11 @@
                     )
 
             winning_hook_name = next(
-                (name for name, reaction in hook_reactions.items() if reaction is winning_reaction),
+                (
+                    name
+                    for name, reaction in hook_reactions.items()
+                    if reaction is winning_reaction
+                ),
                 "unknown",
             )
             reacted_event = Reacted(
@@ -393,7 +422,9 @@
 
         # Tool calling
 
-        async def _process_tool_call(tool_call: "ToolCall") -> t.AsyncGenerator[AgentEvent, None]:
+        async def _process_tool_call(
+            tool_call: "ToolCall",
+        ) -> t.AsyncGenerator[AgentEvent, None]:
             async for event in _dispatch(
                 ToolStart(
                     agent=self,
@@ -532,7 +563,10 @@
                 stopped_by_tool_call: ToolCall | None = None
 
                 async for event in join_generators(
-                    *[_process_tool_call(tool_call) for tool_call in messages[-1].tool_calls]
+                    *[
+                        _process_tool_call(tool_call)
+                        for tool_call in messages[-1].tool_calls
+                    ]
                 ):
                     if isinstance(event, ToolEnd):
                         messages.append(event.message)
@@ -622,13 +656,19 @@
             if isinstance(event.reaction, Retry):
                 log_metric("retries", 1, step=event.step, mode="count")
                 if event.reaction.messages:
-                    log_metric("messages", len(event.reaction.messages), step=event.step)
+                    log_metric(
+                        "messages", len(event.reaction.messages), step=event.step
+                    )
             if isinstance(event.reaction, Continue):
                 log_metric("continues", 1, step=event.step, mode="count")
                 log_metric("messages", len(event.messages), step=event.step)
 
     async def _stream_in_task(
-        self, thread: "Thread", user_input: str, *, commit: CommitBehavior = "on-success"
+        self,
+        thread: "Thread",
+        user_input: str,
+        *,
+        commit: CommitBehavior = "on-success",
     ) -> t.AsyncGenerator[AgentEvent, None]:
         from dreadnode import log_inputs, log_outputs, score, task_span
 
@@ -653,14 +693,18 @@
             )
 
             try:
-                async with aclosing(self._stream(thread, messages, hooks, commit=commit)) as stream:
+                async with aclosing(
+                    self._stream(thread, messages, hooks, commit=commit)
+                ) as stream:
                     async for event in stream:
                         last_event = event
                         self._log_event_metrics(event)
                         yield event
             finally:
                 if last_event is not None:
-                    log_outputs(messages=last_event.messages, token_usage=last_event.total_usage)
+                    log_outputs(
+                        messages=last_event.messages, token_usage=last_event.total_usage
+                    )
 
                 if isinstance(last_event, AgentEnd):
                     log_outputs(
@@ -671,7 +715,11 @@
                         log_outputs(
                             error=last_event.result.error,
                         )
-                    await score(last_event.result, self.scorers, assert_scores=self.assert_scores)
+                    await score(
+                        last_event.result,
+                        self.scorers,
+                        assert_scores=self.assert_scores,
+                    )
 
     def get_prompt(self) -> str:
         """
@@ -698,7 +746,9 @@
         commit: CommitBehavior = "always",
     ) -> t.AsyncIterator[t.AsyncGenerator[AgentEvent, None]]:
         thread = thread or self.thread
-        async with aclosing(self._stream_in_task(thread, user_input, commit=commit)) as stream:
+        async with aclosing(
+            self._stream_in_task(thread, user_input, commit=commit)
+        ) as stream:
             yield stream
 
     async def run(
@@ -730,12 +780,8 @@
     """
 
     def model_post_init(self, _: t.Any) -> None:
-<<<<<<< HEAD
         from dreadnode.agent.tools.planning import update_todo
         from dreadnode.agent.tools.tasking import finish_task, give_up_on_task
-=======
-        from dreadnode.agent.tools import finish_task, update_todo  # noqa: PLC0415
->>>>>>> 768898b1
 
         if not any(tool for tool in self.tools if tool.name == "finish_task"):
             self.tools.append(finish_task)
