from __future__ import annotations

import contextlib
import inspect
import os
import random
import re
import typing as t
from dataclasses import dataclass
from datetime import datetime, timezone
from pathlib import Path
from urllib.parse import urljoin

import coolname  # type: ignore [import-untyped]
import logfire
from logfire._internal.exporters.remove_pending import RemovePendingSpansExporter
from logfire._internal.stack_info import get_filepath_attribute, warn_at_user_stacklevel
from logfire._internal.utils import safe_repr
from opentelemetry.exporter.otlp.proto.http import Compression
from opentelemetry.exporter.otlp.proto.http.trace_exporter import OTLPSpanExporter
from opentelemetry.sdk.trace.export import BatchSpanProcessor

from .api.client import ApiClient
from .constants import (
    DEFAULT_SERVER_URL,
    ENV_API_KEY,
    ENV_API_TOKEN,
    ENV_LOCAL_DIR,
    ENV_PROJECT,
    ENV_SERVER,
    ENV_SERVER_URL,
    AnyDict,
    JsonValue,
)
from .exporters import FileExportConfig, FileMetricReader, FileSpanExporter
from .metric import Metric, Scorer, ScorerCallable, T
from .task import P, R, Task
<<<<<<< HEAD
from .tracing import (
    RunSpan,
    Span,
    TaskSpan,
    current_run_span,
    current_task_span,
)
=======
from .tracing import JsonValue, RunSpan, Score, Span, TaskSpan, current_run_span, current_task_span
>>>>>>> 7f882b27
from .version import VERSION

if t.TYPE_CHECKING:
    from opentelemetry.sdk.metrics.export import MetricReader
    from opentelemetry.sdk.trace import SpanProcessor
    from opentelemetry.trace import Tracer

ToObject = t.Literal["task-or-run", "run"]


class DreadnodeConfigWarning(UserWarning):
    pass


@dataclass
class Dreadnode:
    server: str | None
    token: str | None
    local_dir: str | Path | t.Literal[False]
    project: str | None
    service_name: str | None
    service_version: str | None
    console: logfire.ConsoleOptions | t.Literal[False, True]
    send_to_logfire: bool | t.Literal["if-token-present"]
    otel_scope: str

    def __init__(
        self,
        *,
        server: str | None = None,
        token: str | None = None,
        local_dir: str | Path | t.Literal[False] = False,
        project: str | None = None,
        service_name: str | None = None,
        service_version: str | None = None,
        console: logfire.ConsoleOptions | t.Literal[False, True] = True,
        send_to_logfire: bool | t.Literal["if-token-present"] = "if-token-present",
        otel_scope: str = "dreadnode",
    ) -> None:
        self.server = server
        self.token = token
        self.local_dir = local_dir
        self.project = project
        self.service_name = service_name
        self.service_version = service_version
        self.console = console
        self.send_to_logfire = send_to_logfire
        self.otel_scope = otel_scope

        self._api: ApiClient | None = None

        self._logfire = logfire.DEFAULT_LOGFIRE_INSTANCE
        self._logfire.config.ignore_no_config = True

        self._initialized = False

    def configure(
        self,
        server: str | None = None,
        token: str | None = None,
        local_dir: str | Path | t.Literal[False] = False,  # noqa: FBT002
        project: str | None = None,
        service_name: str | None = None,
        service_version: str | None = None,
        console: logfire.ConsoleOptions | t.Literal[False, True] = True,  # noqa: FBT002
        send_to_logfire: bool | t.Literal["if-token-present"] = "if-token-present",
        otel_scope: str = "dreadnode",
    ) -> None:
        self._initialized = False

        self.server = server or os.environ.get(ENV_SERVER_URL) or os.environ.get(ENV_SERVER)
        self.token = token or os.environ.get(ENV_API_TOKEN) or os.environ.get(ENV_API_KEY)

        if local_dir is False and ENV_LOCAL_DIR in os.environ:
            env_local_dir = os.environ.get(ENV_LOCAL_DIR)
            if env_local_dir:
                self.local_dir = Path(env_local_dir)
            else:
                self.local_dir = False
        else:
            self.local_dir = local_dir

        self.project = project or os.environ.get(ENV_PROJECT)
        self.service_name = service_name
        self.service_version = service_version
        self.console = console
        self.send_to_logfire = send_to_logfire
        self.otel_scope = otel_scope

        self.initialize()

    def initialize(self) -> None:
        if self._initialized:
            return

        span_processors: list[SpanProcessor] = []
        metric_readers: list[MetricReader] = []

        if self.server is None and self.local_dir is False and self.send_to_logfire is not True:
            warn_at_user_stacklevel(
                "Your current configuration won't persist run data anywhere. "
                f"Use `dreadnode.init(server=..., token=...)`, `dreadnode.init(local_dir=...)`, or use environment variables ({ENV_SERVER_URL}, {ENV_API_TOKEN}, {ENV_LOCAL_DIR}).",
                category=DreadnodeConfigWarning,
            )

        if self.local_dir is not False:
            config = FileExportConfig(
                base_path=self.local_dir,
                prefix=self.project + "-" if self.project else "",
            )
            span_processors.append(BatchSpanProcessor(FileSpanExporter(config)))
            metric_readers.append(FileMetricReader(config))

        if self.token is not None:
            self.server = self.server or DEFAULT_SERVER_URL
            self._api = ApiClient(self.server, self.token)

            headers = {"User-Agent": f"dreadnode/{VERSION}", "X-Api-Key": self.token}
            span_processors.append(
                BatchSpanProcessor(
                    RemovePendingSpansExporter(  # This will tell Logfire to emit pending spans to us as well
                        OTLPSpanExporter(
                            endpoint=urljoin(self.server, "/api/otel/traces"),
                            headers=headers,
                            compression=Compression.Gzip,
                        ),
                    ),
                ),
            )
            # TODO(nick): Metrics
            # https://linear.app/dreadnode/issue/ENG-1310/sdk-add-metrics-exports
            # metric_readers.append(
            #     PeriodicExportingMetricReader(
            #         OTLPMetricExporter(
            #             endpoint=urljoin(self.server, "/v1/metrics"),
            #             headers=headers,
            #             compression=Compression.Gzip,
            #             # preferred_temporality
            #         )
            #     )
            # )

        self._logfire = logfire.configure(
            local=not self.is_default,
            send_to_logfire=self.send_to_logfire,
            additional_span_processors=span_processors,
            metrics=logfire.MetricsOptions(additional_readers=metric_readers),
            service_name=self.service_name,
            service_version=self.service_version,
            console=logfire.ConsoleOptions() if self.console is True else self.console,
            scrubbing=False,
        )
        self._logfire.config.ignore_no_config = True

        self._initialized = True

    @property
    def is_default(self) -> bool:
        return self is DEFAULT_INSTANCE

    # I'd like to feel like a property as well,
    # but it won't work well for our lazy initialization
    def api(self, *, server: str | None = None, token: str | None = None) -> ApiClient:
        if server is not None and token is not None:
            return ApiClient(server, token)

        if not self._initialized:
            raise RuntimeError("Call .configure() before accessing the API")

        if self._api is None:
            raise RuntimeError("API is not available without a server configuration")

        return self._api

    def _get_tracer(self, *, is_span_tracer: bool = True) -> Tracer:
        return self._logfire._tracer_provider.get_tracer(  # noqa: SLF001
            self.otel_scope,
            VERSION,
            is_span_tracer=is_span_tracer,
        )

    def shutdown(self) -> None:
        if not self._initialized:
            return

        self._logfire.shutdown()

    def span(
        self,
        name: str,
        *,
        tags: t.Sequence[str] | None = None,
        **attributes: t.Any,
    ) -> Span:
        return Span(
            name=name,
            attributes=attributes,
            tracer=self._get_tracer(),
            tags=tags,
        )

    @t.overload
    def task(
        self,
        *,
        scorers: None = None,
        name: str | None = None,
        kind: str | None = None,
        log_params: t.Sequence[str] | t.Literal[True] | None = None,
        log_inputs: t.Sequence[str] | t.Literal[True] | None = None,
        log_output: bool = True,
        tags: t.Sequence[str] | None = None,
        **attributes: t.Any,
    ) -> t.Callable[[t.Callable[P, t.Awaitable[R]] | t.Callable[P, R]], Task[P, R]]:
        ...

    @t.overload
    def task(
        self,
        *,
        scorers: t.Sequence[Scorer[R] | ScorerCallable[R]],
        name: str | None = None,
        kind: str | None = None,
        log_params: t.Sequence[str] | t.Literal[True] | None = None,
        log_inputs: t.Sequence[str] | t.Literal[True] | None = None,
        log_output: bool = True,
        tags: t.Sequence[str] | None = None,
        **attributes: t.Any,
    ) -> t.Callable[[t.Callable[P, t.Awaitable[R]] | t.Callable[P, R]], Task[P, R]]:
        ...

    def task(
        self,
        *,
        scorers: t.Sequence[Scorer[t.Any] | ScorerCallable[R]] | None = None,
        name: str | None = None,
        kind: str | None = None,
        log_params: t.Sequence[str] | t.Literal[True] | None = None,
        log_inputs: t.Sequence[str] | t.Literal[True] | None = None,
        log_output: bool = True,
        tags: t.Sequence[str] | None = None,
        **attributes: t.Any,
    ) -> t.Callable[[t.Callable[P, t.Awaitable[R]] | t.Callable[P, R]], Task[P, R]]:
        def make_task(func: t.Callable[P, t.Awaitable[R]] | t.Callable[P, R]) -> Task[P, R]:
            func = inspect.unwrap(func)

            if inspect.isgeneratorfunction(func) or inspect.isasyncgenfunction(func):
                raise TypeError("@task cannot be applied to generators")

            func_name = getattr(
                func,
                "__qualname__",
                getattr(func, "__name__", safe_repr(func)),
            )

            _name = name or func_name
            _kind = kind or func_name

            # conform our kind for sanity
            _kind = re.sub(r"[\W_]+", "_", _kind.lower())

            _attributes = attributes or {}
            _attributes["code.function"] = func_name
            with contextlib.suppress(Exception):
                _attributes["code.lineno"] = func.__code__.co_firstlineno
            with contextlib.suppress(Exception):
                _attributes.update(
                    get_filepath_attribute(inspect.getsourcefile(func)),  # type: ignore [arg-type]
                )

            return Task(
                tracer=self._get_tracer(),
                name=_name,
                attributes=_attributes,
                func=t.cast(t.Callable[P, R], func),
                scorers=[
                    scorer
                    if isinstance(scorer, Scorer)
                    else Scorer.from_callable(self._get_tracer(), scorer)
                    for scorer in scorers or []
                ],
                tags=list(tags or []),
                log_params=log_params,
                log_inputs=log_inputs,
                log_output=log_output,
                kind=_kind,
            )

        return make_task

    def task_span(
        self,
        name: str,
        *,
<<<<<<< HEAD
        kind: str | None = None,
        params: AnyDict | None = None,
        tags: t.Sequence[str] | None = None,
        **attributes: t.Any,
    ) -> TaskSpan[t.Any]:
        if (run := current_run_span.get()) is None:
            raise RuntimeError("task_span() must be called within a run")

        kind = kind or re.sub(r"[\W_]+", "_", name.lower())
        return TaskSpan(
            name=name,
            kind=kind,
            attributes=attributes,
            params=params,
            tags=tags,
            run_id=run.run_id,
            tracer=self._get_tracer(),
=======
        tags: t.Sequence[str] | None = None,
        args: dict[str, t.Any] | None = None,
        **attributes: t.Any,
    ) -> TaskSpan[t.Any]:
        if (run := current_run_span.get()) is None:
            raise RuntimeError("Task spans must be created within a run")

        return TaskSpan(
            name=name,
            args=args or {},
            attributes=attributes,
            tracer=self._get_tracer(),
            run_id=run.run_id,
            tags=tags,
>>>>>>> 7f882b27
        )

    def scorer(
        self,
        *,
        name: str | None = None,
        tags: t.Sequence[str] | None = None,
        **attributes: t.Any,
    ) -> t.Callable[[ScorerCallable[T]], Scorer[T]]:
        def make_scorer(func: ScorerCallable[T]) -> Scorer[T]:
            return Scorer.from_callable(
                self._get_tracer(),
                func,
                name=name,
                tags=tags,
                attributes=attributes,
            )

        return make_scorer

    def run(
        self,
        name: str | None = None,
        *,
        tags: t.Sequence[str] | None = None,
        params: AnyDict | None = None,
        project: str | None = None,
        **attributes: t.Any,
    ) -> RunSpan:
        if not self._initialized:
            self.initialize()

        if name is None:
            name = f"{coolname.generate_slug(2)}-{random.randint(100, 999)}"  # noqa: S311

        return RunSpan(
            name=name,
            project=project or self.project or "default",
            attributes=attributes,
            tracer=self._get_tracer(),
            params=params,
            tags=tags,
        )

<<<<<<< HEAD
    def log_param(self, key: str, value: JsonValue, *, to: ToObject = "task-or-run") -> None:
        self.log_params(to=to, **{key: value})
=======
    def push_update(self) -> None:
        if (run := current_run_span.get()) is None:
            raise RuntimeError("Run updates must be pushed within a run")

        run.push_update()

    def log_param(self, key: str, value: JsonValue) -> None:
        if (run := current_run_span.get()) is None:
            raise RuntimeError("Params must be set within a run")
        run.log_param(key, value)
>>>>>>> 7f882b27

    def log_params(self, to: ToObject = "task-or-run", **params: JsonValue) -> None:
        task = current_task_span.get()
        run = current_run_span.get()

        if to == "task-or-run":
            target = task or run
            if target is None:
                raise RuntimeError(
                    "log_params() with to='task-or-run' must be called within a run or a task",
                )
            target.log_params(**params)

        elif to == "run":
            if run is None:
                raise RuntimeError("log_params() with to='run' must be called within a run")
            run.log_params(**params)

    @t.overload
    def log_metric(
        self,
        key: str,
        value: float | bool,
        *,
        step: int = 0,
        origin: t.Any | None = None,
        timestamp: datetime | None = None,
        to: ToObject = "task-or-run",
    ) -> None:
        ...

    @t.overload
    def log_metric(
        self,
        key: str,
        value: Metric,
        *,
        origin: t.Any | None = None,
        to: ToObject = "task-or-run",
    ) -> None:
        ...

    def log_metric(
        self,
        key: str,
        value: float | bool | Metric,
        *,
        step: int = 0,
        origin: t.Any | None = None,
        timestamp: datetime | None = None,
        to: ToObject = "task-or-run",
    ) -> None:
        task = current_task_span.get()
        run = current_run_span.get()

        metric = (
            value
            if isinstance(value, Metric)
            else Metric(float(value), step, timestamp or datetime.now(timezone.utc))
        )

        if to == "task-or-run":
            target = task or run
            if target is None:
                raise RuntimeError(
                    "log_metric() with to='task-or-run' must be called within a run or a task",
                )
            target.log_metric(key, metric, origin=origin)

        elif to == "run":
            if run is None:
                raise RuntimeError("log_metric() with to='run' must be called within a run")
            run.log_metric(key, metric, origin=origin)

    def log_input(
        self,
        name: str,
        value: JsonValue,
        *,
        kind: str | None = None,
        to: ToObject = "task-or-run",
        **attributes: t.Any,
    ) -> None:
        task = current_task_span.get()
        run = current_run_span.get()

        if to == "task-or-run":
            target = task or run
            if target is None:
                raise RuntimeError(
                    "log_inputs() with to='task-or-run' must be called within a run or a task",
                )
            target.log_input(name, value, kind=kind, **attributes)

        elif to == "run":
            if run is None:
                raise RuntimeError("log_inputs() with to='run' must be called within a run")
            run.log_input(name, value, kind=kind, **attributes)

    def log_inputs(
        self,
        to: ToObject = "task-or-run",
        **inputs: JsonValue,
    ) -> None:
        for name, value in inputs.items():
            self.log_input(name, value, to=to)

    def log_output(
        self,
        name: str,
        value: t.Any,
        *,
        kind: str | None = None,
        to: ToObject = "task-or-run",
        **attributes: JsonValue,
    ) -> None:
        task = current_task_span.get()
        run = current_run_span.get()

        if to == "task-or-run":
            target = task or run
            if target is None:
                raise RuntimeError(
                    "log_output() with to='task-or-run' must be called within a run or a task",
                )
            target.log_output(name, value, kind=kind, **attributes)

        elif to == "run":
            if run is None:
                raise RuntimeError("log_output() with to='run' must be called within a run")
            run.log_output(name, value, kind=kind, **attributes)

    def log_outputs(
        self,
        to: ToObject = "task-or-run",
        **outputs: JsonValue,
    ) -> None:
        for name, value in outputs.items():
            self.log_output(name, value, to=to)

    def link_objects(self, origin: t.Any, link: t.Any, **attributes: JsonValue) -> None:
        if (run := current_run_span.get()) is None:
            raise RuntimeError("link() must be called within a run")

        origin_hash = run.log_object(origin)
        link_hash = run.log_object(link)
        run.link_objects(origin_hash, link_hash, **attributes)


DEFAULT_INSTANCE = Dreadnode()<|MERGE_RESOLUTION|>--- conflicted
+++ resolved
@@ -20,8 +20,8 @@
 from opentelemetry.exporter.otlp.proto.http.trace_exporter import OTLPSpanExporter
 from opentelemetry.sdk.trace.export import BatchSpanProcessor
 
-from .api.client import ApiClient
-from .constants import (
+from dreadnode.api.client import ApiClient
+from dreadnode.constants import (
     DEFAULT_SERVER_URL,
     ENV_API_KEY,
     ENV_API_TOKEN,
@@ -32,20 +32,17 @@
     AnyDict,
     JsonValue,
 )
-from .exporters import FileExportConfig, FileMetricReader, FileSpanExporter
-from .metric import Metric, Scorer, ScorerCallable, T
-from .task import P, R, Task
-<<<<<<< HEAD
-from .tracing import (
+from dreadnode.metric import Metric, Scorer, ScorerCallable, T
+from dreadnode.task import P, R, Task
+from dreadnode.tracing import (
     RunSpan,
     Span,
     TaskSpan,
     current_run_span,
     current_task_span,
 )
-=======
-from .tracing import JsonValue, RunSpan, Score, Span, TaskSpan, current_run_span, current_task_span
->>>>>>> 7f882b27
+from dreadnode.tracing.exporters import FileExportConfig, FileMetricReader, FileSpanExporter
+
 from .version import VERSION
 
 if t.TYPE_CHECKING:
@@ -259,8 +256,7 @@
         log_output: bool = True,
         tags: t.Sequence[str] | None = None,
         **attributes: t.Any,
-    ) -> t.Callable[[t.Callable[P, t.Awaitable[R]] | t.Callable[P, R]], Task[P, R]]:
-        ...
+    ) -> t.Callable[[t.Callable[P, t.Awaitable[R]] | t.Callable[P, R]], Task[P, R]]: ...
 
     @t.overload
     def task(
@@ -274,8 +270,7 @@
         log_output: bool = True,
         tags: t.Sequence[str] | None = None,
         **attributes: t.Any,
-    ) -> t.Callable[[t.Callable[P, t.Awaitable[R]] | t.Callable[P, R]], Task[P, R]]:
-        ...
+    ) -> t.Callable[[t.Callable[P, t.Awaitable[R]] | t.Callable[P, R]], Task[P, R]]: ...
 
     def task(
         self,
@@ -340,7 +335,6 @@
         self,
         name: str,
         *,
-<<<<<<< HEAD
         kind: str | None = None,
         params: AnyDict | None = None,
         tags: t.Sequence[str] | None = None,
@@ -358,22 +352,6 @@
             tags=tags,
             run_id=run.run_id,
             tracer=self._get_tracer(),
-=======
-        tags: t.Sequence[str] | None = None,
-        args: dict[str, t.Any] | None = None,
-        **attributes: t.Any,
-    ) -> TaskSpan[t.Any]:
-        if (run := current_run_span.get()) is None:
-            raise RuntimeError("Task spans must be created within a run")
-
-        return TaskSpan(
-            name=name,
-            args=args or {},
-            attributes=attributes,
-            tracer=self._get_tracer(),
-            run_id=run.run_id,
-            tags=tags,
->>>>>>> 7f882b27
         )
 
     def scorer(
@@ -418,21 +396,14 @@
             tags=tags,
         )
 
-<<<<<<< HEAD
-    def log_param(self, key: str, value: JsonValue, *, to: ToObject = "task-or-run") -> None:
-        self.log_params(to=to, **{key: value})
-=======
     def push_update(self) -> None:
         if (run := current_run_span.get()) is None:
             raise RuntimeError("Run updates must be pushed within a run")
 
         run.push_update()
 
-    def log_param(self, key: str, value: JsonValue) -> None:
-        if (run := current_run_span.get()) is None:
-            raise RuntimeError("Params must be set within a run")
-        run.log_param(key, value)
->>>>>>> 7f882b27
+    def log_param(self, key: str, value: JsonValue, *, to: ToObject = "task-or-run") -> None:
+        self.log_params(to=to, **{key: value})
 
     def log_params(self, to: ToObject = "task-or-run", **params: JsonValue) -> None:
         task = current_task_span.get()
@@ -461,8 +432,7 @@
         origin: t.Any | None = None,
         timestamp: datetime | None = None,
         to: ToObject = "task-or-run",
-    ) -> None:
-        ...
+    ) -> None: ...
 
     @t.overload
     def log_metric(
@@ -472,8 +442,7 @@
         *,
         origin: t.Any | None = None,
         to: ToObject = "task-or-run",
-    ) -> None:
-        ...
+    ) -> None: ...
 
     def log_metric(
         self,
