--- conflicted
+++ resolved
@@ -2,11 +2,8 @@
 import contextlib
 import os
 import random
-<<<<<<< HEAD
+import re
 import sys
-=======
-import re
->>>>>>> 8b0c92f5
 import typing as t
 from dataclasses import dataclass
 from datetime import datetime, timezone
