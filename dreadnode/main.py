--- conflicted
+++ resolved
@@ -230,11 +230,7 @@
                 self._api.list_projects()
             except Exception as e:
                 raise RuntimeError(
-<<<<<<< HEAD
-                    f"Failed to connect to Dreadnode: {e}",
-=======
-                    "Failed to connect to the Dreadnode server.",
->>>>>>> c0a712b2
+                    f"Failed to connect to the Dreadnode server: {e}",
                 ) from e
 
             headers = {"User-Agent": f"dreadnode/{VERSION}", "X-Api-Key": self.token}
