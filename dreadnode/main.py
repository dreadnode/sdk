--- conflicted
+++ resolved
@@ -20,7 +20,6 @@
 from opentelemetry.exporter.otlp.proto.http import Compression
 from opentelemetry.exporter.otlp.proto.http.trace_exporter import OTLPSpanExporter
 from opentelemetry.sdk.trace.export import BatchSpanProcessor
-<<<<<<< HEAD
 from s3fs import S3FileSystem  # type: ignore [import-untyped]
 
 from dreadnode.api.client import ApiClient
@@ -38,29 +37,12 @@
 from dreadnode.tracing.exporters import FileExportConfig, FileMetricReader, FileSpanExporter
 from dreadnode.tracing.span import (
     RunSpan,
-=======
-from opentelemetry.trace import Tracer
-
-from .api.client import ApiClient
-from .constants import ENV_API_TOKEN, ENV_LOCAL_DIR, ENV_PROJECT, ENV_SERVER_URL
-from .exporters import FileExportConfig, FileMetricReader, FileSpanExporter
-from .score import Scorer, ScorerCallable, T
-from .task import P, R, Task
-from .tracing import (
-    JsonValue,
-    RunSpan,
-    Score,
->>>>>>> f5420b0e
     Span,
     TaskSpan,
     current_run_span,
     current_task_span,
 )
-<<<<<<< HEAD
-
-=======
->>>>>>> f5420b0e
-from .version import VERSION
+from dreadnode.version import VERSION
 
 if t.TYPE_CHECKING:
     from fsspec import AbstractFileSystem  # type: ignore [import-untyped]
@@ -381,11 +363,7 @@
         log_output: bool = True,
         tags: t.Sequence[str] | None = None,
         **attributes: t.Any,
-<<<<<<< HEAD
     ) -> t.Callable[[t.Callable[P, t.Awaitable[R]] | t.Callable[P, R]], Task[P, R]]:
-=======
-    ) -> t.Callable[[t.Callable[P, t.Awaitable[R]]], Task[P, R]]:
->>>>>>> f5420b0e
         ...
 
     @t.overload
@@ -400,11 +378,7 @@
         log_output: bool = True,
         tags: t.Sequence[str] | None = None,
         **attributes: t.Any,
-<<<<<<< HEAD
     ) -> t.Callable[[t.Callable[P, t.Awaitable[R]] | t.Callable[P, R]], Task[P, R]]:
-=======
-    ) -> t.Callable[[t.Callable[P, t.Awaitable[R]]], Task[P, R]]:
->>>>>>> f5420b0e
         ...
 
     def task(
@@ -418,7 +392,6 @@
         log_output: bool = True,
         tags: t.Sequence[str] | None = None,
         **attributes: t.Any,
-<<<<<<< HEAD
     ) -> t.Callable[[t.Callable[P, t.Awaitable[R]] | t.Callable[P, R]], Task[P, R]]:
         """
         Create a new task from a function.
@@ -448,32 +421,19 @@
         """
 
         def make_task(func: t.Callable[P, t.Awaitable[R]] | t.Callable[P, R]) -> Task[P, R]:
-            func = inspect.unwrap(func)
-
-            if inspect.isgeneratorfunction(func) or inspect.isasyncgenfunction(func):
+            unwrapped = inspect.unwrap(func)
+
+            if inspect.isgeneratorfunction(unwrapped) or inspect.isasyncgenfunction(unwrapped):
                 raise TypeError("@task cannot be applied to generators")
 
             func_name = getattr(
-                func,
+                unwrapped,
                 "__qualname__",
                 getattr(func, "__name__", safe_repr(func)),
             )
 
             _name = name or func_name
             _label = label or func_name
-=======
-    ) -> t.Callable[[t.Callable[P, t.Awaitable[R]]], Task[P, R]]:
-        def make_task(func: t.Callable[P, t.Awaitable[R]]) -> Task[P, R]:
-            unwrapped = inspect.unwrap(func)
-            qualified_func_name = func_name = getattr(
-                unwrapped,
-                "__qualname__",
-                getattr(unwrapped, "__name__", safe_repr(unwrapped)),
-            )
-
-            with contextlib.suppress(Exception):
-                qualified_func_name = f"{inspect.getmodule(unwrapped).__name__}.{func_name}"  # type: ignore
->>>>>>> f5420b0e
 
             # conform our label for sanity
             _label = re.sub(r"[\W_]+", "_", _label.lower())
@@ -484,13 +444,9 @@
                 _attributes["code.lineno"] = unwrapped.__code__.co_firstlineno
             with contextlib.suppress(Exception):
                 _attributes.update(
-<<<<<<< HEAD
                     get_filepath_attribute(
-                        inspect.getsourcefile(func),  # type: ignore [arg-type]
+                        inspect.getsourcefile(unwrapped),  # type: ignore [arg-type]
                     ),
-=======
-                    get_filepath_attribute(inspect.getsourcefile(unwrapped))  # type: ignore
->>>>>>> f5420b0e
                 )
 
             return Task(
