import contextlib
import inspect
import os
import random
import typing as t
from dataclasses import dataclass
from datetime import datetime, timezone
from pathlib import Path
from urllib.parse import urljoin, urlparse, urlunparse

import coolname  # type: ignore [import-untyped]
import logfire
import rich
from fsspec.implementations.local import (  # type: ignore [import-untyped]
    LocalFileSystem,
)
from logfire._internal.exporters.remove_pending import RemovePendingSpansExporter
from opentelemetry import propagate
from opentelemetry.exporter.otlp.proto.http import Compression
from opentelemetry.exporter.otlp.proto.http.trace_exporter import OTLPSpanExporter
from opentelemetry.sdk.trace.export import BatchSpanProcessor

from dreadnode.api.client import ApiClient
from dreadnode.config import UserConfig
from dreadnode.constants import (
    DEFAULT_SERVER_URL,
    ENV_API_KEY,
    ENV_API_TOKEN,
    ENV_CONSOLE,
    ENV_LOCAL_DIR,
    ENV_PROFILE,
    ENV_PROJECT,
    ENV_SERVER,
    ENV_SERVER_URL,
)
from dreadnode.credential_manager import CredentialManager
from dreadnode.metric import (
    Metric,
    MetricAggMode,
    MetricDict,
    Scorer,
    ScorerCallable,
    T,
)
from dreadnode.task import P, R, Task
from dreadnode.tracing.exporters import (
    FileExportConfig,
    FileMetricReader,
    FileSpanExporter,
)
from dreadnode.tracing.span import (
    RunContext,
    RunSpan,
    Span,
    TaskSpan,
    current_run_span,
    current_task_span,
)
from dreadnode.types import (
    INHERITED,
    AnyDict,
    Inherited,
    JsonValue,
)
<<<<<<< HEAD
from dreadnode.util import (
    clean_str,
    get_filepath_attribute,
    handle_internal_errors,
    resolve_endpoint,
    safe_repr,
    warn_at_user_stacklevel,
)
=======
from dreadnode.util import clean_str, handle_internal_errors
>>>>>>> a2f2e23b
from dreadnode.version import VERSION

if t.TYPE_CHECKING:
    from fsspec import AbstractFileSystem  # type: ignore [import-untyped]
    from opentelemetry.sdk.metrics.export import MetricReader
    from opentelemetry.sdk.trace import SpanProcessor
    from opentelemetry.trace import Tracer


ToObject = t.Literal["task-or-run", "run"]


class DreadnodeConfigWarning(UserWarning):
    pass


class DreadnodeUsageWarning(UserWarning):
    pass


@dataclass
class Dreadnode:
    """
    The core Dreadnode SDK class.

    A default instance of this class is created and can be used directly with `dreadnode.*`.

    Otherwise, you can create your own instance and configure it with `configure()`.
    """

    server: str | None
    token: str | None
    local_dir: str | Path | t.Literal[False]
    project: str | None
    service_name: str | None
    service_version: str | None
    console: logfire.ConsoleOptions | bool
    send_to_logfire: bool | t.Literal["if-token-present"]
    otel_scope: str

    def __init__(
        self,
        *,
        server: str | None = None,
        token: str | None = None,
        local_dir: str | Path | t.Literal[False] = False,
        project: str | None = None,
        service_name: str | None = None,
        service_version: str | None = None,
        console: logfire.ConsoleOptions | bool = True,
        send_to_logfire: bool | t.Literal["if-token-present"] = False,
        otel_scope: str = "dreadnode",
    ) -> None:
        self.server = server
        self.token = token
        self.local_dir = local_dir
        self.project = project
        self.service_name = service_name
        self.service_version = service_version
        self.console = console
        self.send_to_logfire = send_to_logfire
        self.otel_scope = otel_scope

        self._api: ApiClient | None = None
        self._credential_manager: CredentialManager | None = None
        self._logfire = logfire.DEFAULT_LOGFIRE_INSTANCE
        self._logfire.config.ignore_no_config = True

        self._fs: AbstractFileSystem = LocalFileSystem(auto_mkdir=True)
        self._fs_prefix: str = ".dreadnode/storage/"

        self._initialized = False

    def _get_profile_server(self, profile: str | None = None) -> str | None:
        with contextlib.suppress(Exception):
            user_config = UserConfig.read()
            profile = profile or os.environ.get(ENV_PROFILE)
            server_config = user_config.get_server_config(profile)
            return server_config.url

        # Silently fail if profile config is not available or invalid
        return None

    def _get_profile_api_key(self, profile: str | None = None) -> str | None:
        with contextlib.suppress(Exception):
            user_config = UserConfig.read()
            profile = profile or os.environ.get(ENV_PROFILE)
            server_config = user_config.get_server_config(profile)
            return server_config.api_key

        # Silently fail if profile config is not available or invalid
        return None

    def configure(
        self,
        *,
        server: str | None = None,
        token: str | None = None,
        profile: str | None = None,
        local_dir: str | Path | t.Literal[False] = False,
        project: str | None = None,
        service_name: str | None = None,
        service_version: str | None = None,
        console: logfire.ConsoleOptions | bool | None = None,
        send_to_logfire: bool | t.Literal["if-token-present"] = False,
        otel_scope: str = "dreadnode",
    ) -> None:
        """
        Configure the Dreadnode SDK and call `initialize()`.

        This method should always be called before using the SDK.

        If `server` and `token` are not provided, the SDK will look for them
        in the following order:

        1. Environment variables:
           - `DREADNODE_SERVER_URL` or `DREADNODE_SERVER`
           - `DREADNODE_API_TOKEN` or `DREADNODE_API_KEY`
        2. Dreadnode profile (from `dreadnode login`)
           - Uses `profile` parameter if provided
           - Falls back to `DREADNODE_PROFILE` environment variable
           - Defaults to active profile

        Args:
            server: The Dreadnode server URL.
            token: The Dreadnode API token.
            profile: The Dreadnode profile name to use (only used if env vars are not set).
            local_dir: The local directory to store data in.
            project: The default project name to associate all runs with.
            service_name: The service name to use for OpenTelemetry.
            service_version: The service version to use for OpenTelemetry.
            console: Whether to log span information to the console (`DREADNODE_CONSOLE` or the default is True).
            send_to_logfire: Whether to send data to Logfire.
            otel_scope: The OpenTelemetry scope name.
        """

        self._initialized = False

        # Determine configuration source and active profile for logging
        config_source = "explicit parameters"
        active_profile = None

        if not server or not token:
            # Check environment variables first
            env_server = os.environ.get(ENV_SERVER_URL) or os.environ.get(ENV_SERVER)
            env_token = os.environ.get(ENV_API_TOKEN) or os.environ.get(ENV_API_KEY)

            if env_server or env_token:
                config_source = "environment vars"
            else:
                # Fall back to profile
                config_source = "profile"
                with contextlib.suppress(Exception):
                    user_config = UserConfig.read()
                    profile_name = profile or os.environ.get(ENV_PROFILE)
                    if profile_name:
                        active_profile = profile_name
                    else:
                        active_profile = user_config.active_profile_name

                    if active_profile:
                        config_source = f"profile: {active_profile}"

        self.server = (
            server
            or os.environ.get(ENV_SERVER_URL)
            or os.environ.get(ENV_SERVER)
            or self._get_profile_server(profile)
        )
        self.token = (
            token
            or os.environ.get(ENV_API_TOKEN)
            or os.environ.get(ENV_API_KEY)
            or self._get_profile_api_key(profile)
        )

        if local_dir is False and ENV_LOCAL_DIR in os.environ:
            env_local_dir = os.environ.get(ENV_LOCAL_DIR)
            if env_local_dir:
                self.local_dir = Path(env_local_dir)
            else:
                self.local_dir = False
        else:
            self.local_dir = local_dir

        self.project = project or os.environ.get(ENV_PROJECT)
        self.service_name = service_name
        self.service_version = service_version
        self.console = (
            console
            if console is not None
            else os.environ.get(ENV_CONSOLE, "true").lower()
            in [
                "true",
                "1",
                "yes",
            ]
        )
        self.send_to_logfire = send_to_logfire
        self.otel_scope = otel_scope

        # Log config information for clarity
        if self.server or self.token or self.local_dir:
            destination = self.server or DEFAULT_SERVER_URL or "local storage"
            rich.print(f"Dreadnode logging to [orange_red1]{destination}[/] ({config_source})")

        # Warn the user if the profile didn't resolve
        elif active_profile and not (self.server or self.token):
            rich.print(
                f":exclamation: Dreadnode profile [orange_red1]{active_profile}[/] appears invalid."
            )

        self.initialize()

    def initialize(self) -> None:
        """
        Initialize the Dreadnode SDK.

        This method is called automatically when you call `configure()`.
        """
        from s3fs import S3FileSystem  # type: ignore [import-untyped]

        if self._initialized:
            return

        span_processors: list[SpanProcessor] = []
        metric_readers: list[MetricReader] = []

        self.server = self.server or (DEFAULT_SERVER_URL if self.token else None)
        if not (self.server or self.token or self.local_dir):
            warn_at_user_stacklevel(
                "Your current configuration won't persist run data anywhere. "
                "Login with `dreadnode login` to set up a server and token, "
                "Use `dreadnode.configure(server=..., token=...)`, `dreadnode.configure(profile=...)`, "
                f"or use environment variables ({ENV_SERVER_URL}, {ENV_API_TOKEN}, {ENV_LOCAL_DIR}).",
                category=DreadnodeConfigWarning,
            )

        if self.local_dir:
            config = FileExportConfig(
                base_path=self.local_dir,
                prefix=self.project + "-" if self.project else "",
            )
            span_processors.append(BatchSpanProcessor(FileSpanExporter(config)))
            metric_readers.append(FileMetricReader(config))

        if self.token and self.server:
            try:
                parsed_url = urlparse(self.server)
                if not parsed_url.scheme:
                    netloc = parsed_url.path.split("/")[0]
                    path = "/".join(parsed_url.path.split("/")[1:])
                    parsed_new = parsed_url._replace(
                        scheme="https", netloc=netloc, path=f"/{path}" if path else ""
                    )
                    self.server = urlunparse(parsed_new)

                self._api = ApiClient(self.server, api_key=self.token)

                self._api.list_projects()
            except Exception as e:
                raise RuntimeError(
                    f"Failed to connect to the Dreadnode server: {e}",
                ) from e

            headers = {"User-Agent": f"dreadnode/{VERSION}", "X-Api-Key": self.token}
            span_processors.append(
                BatchSpanProcessor(
                    RemovePendingSpansExporter(  # This will tell Logfire to emit pending spans to us as well
                        OTLPSpanExporter(
                            endpoint=urljoin(self.server, "/api/otel/traces"),
                            headers=headers,
                            compression=Compression.Gzip,
                        ),
                    ),
                ),
            )
            # TODO(nick): Metrics
            # https://linear.app/dreadnode/issue/ENG-1310/sdk-add-metrics-exports
            # metric_readers.append(
            #     PeriodicExportingMetricReader(
            #         OTLPMetricExporter(
            #             endpoint=urljoin(self.server, "/v1/metrics"),
            #             headers=headers,
            #             compression=Compression.Gzip,
            #             # preferred_temporality
            #         )
            #     )
            # )
            if self._api is not None:
                api = self._api
                self._credential_manager = CredentialManager(
                    credential_fetcher=lambda: api.get_user_data_credentials()
                )
                self._credential_manager.initialize()

                self._fs = self._credential_manager.get_filesystem()
                self._fs_prefix = self._credential_manager.get_prefix()

        self._logfire = logfire.configure(
            local=not self.is_default,
            send_to_logfire=self.send_to_logfire,
            additional_span_processors=span_processors,
            metrics=logfire.MetricsOptions(additional_readers=metric_readers),
            service_name=self.service_name,
            service_version=self.service_version,
            console=logfire.ConsoleOptions() if self.console is True else self.console,
            scrubbing=False,
            inspect_arguments=False,
            distributed_tracing=False,
        )
        self._logfire.config.ignore_no_config = True

        self._initialized = True

    @property
    def is_default(self) -> bool:
        return self is DEFAULT_INSTANCE

    def api(self, *, server: str | None = None, token: str | None = None) -> ApiClient:
        """
        Get an API client based on the current configuration or the provided server and token.

        If the server and token are not provided, the method will use the current configuration
        and `configure()` needs to be called first.

        Args:
            server: The server URL to use for the API client.
            token: The API token to use for authentication.

        Returns:
            An ApiClient instance.
        """
        if server is not None and token is not None:
            return ApiClient(server, api_key=token)

        if not self._initialized:
            raise RuntimeError("Call .configure() before accessing the API")

        if self._api is None:
            raise RuntimeError("API is not available without a server configuration")

        return self._api

    def _get_tracer(self, *, is_span_tracer: bool = True) -> "Tracer":
        return self._logfire._tracer_provider.get_tracer(  # noqa: SLF001
            self.otel_scope,
            VERSION,
            is_span_tracer=is_span_tracer,
        )

    @handle_internal_errors()
    def shutdown(self) -> None:
        """
        Shutdown any associate OpenTelemetry components and flush any pending spans.

        It is not required to call this method, as the SDK will automatically
        flush and shutdown when the process exits.

        However, if you want to ensure that all spans are flushed before
        exiting, you can call this method manually.
        """
        if not self._initialized:
            return

        self._logfire.shutdown()

    def span(
        self,
        name: str,
        *,
        tags: t.Sequence[str] | None = None,
        attributes: AnyDict | None = None,
    ) -> Span:
        """
        Create a new OpenTelemety span.

        Spans are more lightweight than tasks, but still let you track
        work being performed and view it in the UI. You cannot
        log parameters, inputs, or outputs to spans.

        Example:
            ```
            with dreadnode.span("my_span") as span:
                # do some work here
                pass
            ```

        Args:
            name: The name of the span.
            tags: A list of tags to attach to the span.
            attributes: A dictionary of attributes to attach to the span.

        Returns:
            A Span object.
        """
        return Span(
            name=name,
            attributes=attributes,
            tracer=self._get_tracer(),
            tags=tags,
        )

    # Some excessive typing here to ensure we can properly
    # overload our decorator for sync/async and cases
    # where we need the return type of the task to align
    # with the scorer inputs

    class TaskDecorator(t.Protocol):
        @t.overload
        def __call__(
            self,
            func: t.Callable[P, t.Awaitable[R]],
        ) -> Task[P, R]: ...

        @t.overload
        def __call__(
            self,
            func: t.Callable[P, R],
        ) -> Task[P, R]: ...

        def __call__(
            self,
            func: t.Callable[P, t.Awaitable[R]] | t.Callable[P, R],
        ) -> Task[P, R]: ...

    class ScoredTaskDecorator(t.Protocol, t.Generic[R]):
        @t.overload
        def __call__(
            self,
            func: t.Callable[P, t.Awaitable[R]],
        ) -> Task[P, R]: ...

        @t.overload
        def __call__(
            self,
            func: t.Callable[P, R],
        ) -> Task[P, R]: ...

        def __call__(
            self,
            func: t.Callable[P, t.Awaitable[R]] | t.Callable[P, R],
        ) -> Task[P, R]: ...

    @t.overload
    def task(
        self,
        *,
        scorers: None = None,
        name: str | None = None,
        label: str | None = None,
        log_inputs: t.Sequence[str] | bool | Inherited = INHERITED,
        log_output: bool | Inherited = INHERITED,
        log_execution_metrics: bool = False,
        tags: t.Sequence[str] | None = None,
        attributes: AnyDict | None = None,
    ) -> TaskDecorator: ...

    @t.overload
    def task(
        self,
        *,
        scorers: t.Sequence[Scorer[R] | ScorerCallable[R]],
        name: str | None = None,
        label: str | None = None,
        log_inputs: t.Sequence[str] | bool | Inherited = INHERITED,
        log_output: bool | Inherited = INHERITED,
        log_execution_metrics: bool = False,
        tags: t.Sequence[str] | None = None,
        attributes: AnyDict | None = None,
    ) -> ScoredTaskDecorator[R]: ...

    def task(
        self,
        *,
        scorers: t.Sequence[Scorer[t.Any] | ScorerCallable[t.Any]] | None = None,
        name: str | None = None,
        label: str | None = None,
        log_inputs: t.Sequence[str] | bool | Inherited = INHERITED,
        log_output: bool | Inherited = INHERITED,
        log_execution_metrics: bool = False,
        tags: t.Sequence[str] | None = None,
        attributes: AnyDict | None = None,
    ) -> TaskDecorator:
        """
        Create a new task from a function.

        Example:
            ```
            @dreadnode.task(name="my_task")
            async def my_task(x: int) -> int:
                return x * 2

            await my_task(2)
            ```

        Args:
            scorers: A list of scorers to attach to the task. These will be called after every execution
                of the task and will be passed the task's output.
            name: The name of the task.
            label: The label of the task - useful for filtering in the UI.
            log_inputs: Log all, or specific, incoming arguments to the function as inputs.
            log_output: Log the result of the function as an output.
            log_execution_metrics: Log execution metrics for the task, such as success rate and run count.
            tags: A list of tags to attach to the task span.
            attributes: A dictionary of attributes to attach to the task span.

        Returns:
            A new Task object.
        """

        def make_task(
            func: t.Callable[P, t.Awaitable[R]] | t.Callable[P, R],
        ) -> Task[P, R]:
            if isinstance(func, Task):
                return func.with_(
                    name=name,
                    label=label,
                    log_inputs=log_inputs,
                    log_output=log_output,
                    log_execution_metrics=log_execution_metrics,
                    tags=tags,
                    attributes=attributes,
                    append=True,
                )

            unwrapped = inspect.unwrap(func)

            if inspect.isgeneratorfunction(unwrapped) or inspect.isasyncgenfunction(
                unwrapped,
            ):
                raise TypeError("@task cannot be applied to generators")

            func_name = getattr(
                unwrapped,
                "__qualname__",
                getattr(func, "__name__", safe_repr(func)),
            )

            _name = name or func_name
            _label = label or _name

            # conform our label for sanity
            _label = clean_str(_label)

            _attributes = attributes or {}
            _attributes["code.function"] = func_name
            with contextlib.suppress(Exception):
                _attributes["code.lineno"] = unwrapped.__code__.co_firstlineno
            with contextlib.suppress(Exception):
                _attributes.update(
                    get_filepath_attribute(
                        inspect.getsourcefile(unwrapped),  # type: ignore [arg-type]
                    ),
                )

            return Task(
                tracer=self._get_tracer(),
                name=_name,
                attributes=_attributes,
                func=t.cast("t.Callable[P, R]", func),
                scorers=[
                    scorer if isinstance(scorer, Scorer) else Scorer.from_callable(scorer)
                    for scorer in scorers or []
                ],
                tags=list(tags or []),
                log_inputs=log_inputs,
                log_output=log_output,
                log_execution_metrics=log_execution_metrics,
                label=_label,
            )

        return make_task

    def task_span(
        self,
        name: str,
        *,
        label: str | None = None,
        tags: t.Sequence[str] | None = None,
        attributes: AnyDict | None = None,
    ) -> TaskSpan[t.Any]:
        """
        Create a task span without an explicit associated function.

        This is useful for creating tasks on the fly without having to
        define a function.

        Example:
            ```
            async with dreadnode.task_span("my_task") as task:
                # do some work here
                pass
            ```
        Args:
            name: The name of the task.
            label: The label of the task - useful for filtering in the UI.
            tags: A list of tags to attach to the task span.
            attributes: A dictionary of attributes to attach to the task span.

        Returns:
            A TaskSpan object.
        """
        run = current_run_span.get()
        label = clean_str(label or name)

        return TaskSpan(
            name=name,
            label=label,
            attributes=attributes,
            tags=tags,
            run_id=run.run_id if run else "",
            tracer=self._get_tracer(),
        )

    def scorer(
        self,
        *,
        name: str | None = None,
        tags: t.Sequence[str] | None = None,
        attributes: AnyDict | None = None,
    ) -> t.Callable[[ScorerCallable[T]], Scorer[T]]:
        """
        Make a scorer from a callable function.

        This is useful when you want to change the name of the scorer
        or add additional attributes to it.

        Example:
            ```
            @dreadnode.scorer(name="my_scorer")
            async def my_scorer(x: int) -> float:
                return x * 2

            @dreadnode.task(scorers=[my_scorer])
            async def my_task(x: int) -> int:
                return x * 2

            await my_task(2)
            ```

        Args:
            name: The name of the scorer.
            tags: A list of tags to attach to the scorer.
            attributes: A dictionary of attributes to attach to the scorer.

        Returns:
            A new Scorer object.
        """

        def make_scorer(func: ScorerCallable[T]) -> Scorer[T]:
            return Scorer.from_callable(
                func,
                name=name,
                tags=tags,
                attributes=attributes,
            )

        return make_scorer

    def run(
        self,
        name: str | None = None,
        *,
        tags: t.Sequence[str] | None = None,
        params: AnyDict | None = None,
        project: str | None = None,
        autolog: bool = True,
        attributes: AnyDict | None = None,
    ) -> RunSpan:
        """
        Create a new run.

        Runs are the main way to track work in Dreadnode. They are
        associated with a specific project and can have parameters,
        inputs, and outputs logged to them.

        You cannot create runs inside other runs.

        Example:
            ```
            with dreadnode.run("my_run"):
                # do some work here
                pass
            ```

        Args:
            name: The name of the run. If not provided, a random name will be generated.
            tags: A list of tags to attach to the run.
            params: A dictionary of parameters to attach to the run.
            project: The project name to associate the run with. If not provided,
                the project passed to `configure()` will be used, or the
                run will be associated with a default project.
            autolog: Whether to automatically log task inputs, outputs, and execution metrics if otherwise unspecified.
            attributes: Additional attributes to attach to the run span.

        Returns:
            A RunSpan object that can be used as a context manager.
            The run will automatically be completed when the context manager exits.
        """
        if not self._initialized:
            self.configure()

        if name is None:
            name = f"{coolname.generate_slug(2)}-{random.randint(100, 999)}"  # noqa: S311 # nosec

        return RunSpan(
            name=name,
            project=project or self.project or "default",
            attributes=attributes,
            tracer=self._get_tracer(),
            params=params,
            tags=tags,
            credential_manager=self._credential_manager,  # type: ignore[arg-type]
            autolog=autolog,
        )

    def get_run_context(self) -> RunContext:
        """
        Capture the current run context for transfer to another host, thread, or process.

        Use `continue_run()` to continue the run anywhere else.

        Returns:
            RunContext containing run state and trace propagation headers.

        Raises:
            RuntimeError: If called outside of an active run.
        """
        if (run := current_run_span.get()) is None:
            raise RuntimeError("get_run_context() must be called within a run")

        # Capture OpenTelemetry trace context
        trace_context: dict[str, str] = {}
        propagate.inject(trace_context)

        return {
            "run_id": run.run_id,
            "run_name": run.name,
            "project": run.project,
            "trace_context": trace_context,
        }

    def continue_run(self, run_context: RunContext) -> RunSpan:
        """
        Continue a run from captured context on a remote host.

        Args:
            run_context: The RunContext captured from get_run_context().

        Returns:
            A RunSpan object that can be used as a context manager.
        """
        if not self._initialized:
            self.configure()

        return RunSpan.from_context(
            context=run_context,
            tracer=self._get_tracer(),
            credential_manager=self._credential_manager,  # type: ignore[arg-type]
        )

    def tag(self, *tag: str, to: ToObject = "task-or-run") -> None:
        """
        Add one or many tags to the current task or run.

        Example:
            ```
            with dreadnode.run("my_run"):
                dreadnode.tag("my_tag")
            ```

        Args:
            tag: The tag to attach to the task or run.
            to: The target object to log the tag to. Can be "task-or-run" or "run".
                Defaults to "task-or-run". If "task-or-run", the tag will be logged
                to the current task or run, whichever is the nearest ancestor.
        """
        task = current_task_span.get()
        run = current_run_span.get()

        target = (task or run) if to == "task-or-run" else run
        if target is None:
            warn_at_user_stacklevel(
                "tag() was called outside of a task or run.",
                category=DreadnodeUsageWarning,
            )
            return

        target.add_tags(tag)

    @handle_internal_errors()
    def push_update(self) -> None:
        """
        Push any pending run data to the server before run completion.

        This is useful for ensuring that the UI is up to date with the
        latest data. Data is automatically pushed periodically, but
        you can call this method to force a push.

        Example:
            ```
            with dreadnode.run("my_run"):
                dreadnode.log_params(...)
                dreadnode.log_metric(...)
                dreadnode.push_update()

                # do more work
        """
        if (run := current_run_span.get()) is None:
            warn_at_user_stacklevel(
                "push_update() was called outside of a run.",
                category=DreadnodeUsageWarning,
            )
            return

        run.push_update(force=True)

    @handle_internal_errors()
    def log_param(
        self,
        key: str,
        value: JsonValue,
    ) -> None:
        """
        Log a single parameter to the current task or run.

        Parameters are key-value pairs that are associated with the task or run
        and can be used to track configuration values, hyperparameters, or other
        metadata.

        Example:
            ```
            with dreadnode.run("my_run"):
                dreadnode.log_param("param_name", "param_value")
            ```

        Args:
            key: The name of the parameter.
            value: The value of the parameter.
        """
        self.log_params(**{key: value})

    @handle_internal_errors()
    def log_params(self, **params: JsonValue) -> None:
        """
        Log multiple parameters to the current task or run.

        Parameters are key-value pairs that are associated with the task or run
        and can be used to track configuration values, hyperparameters, or other
        metadata.

        Example:
            ```
            with dreadnode.run("my_run"):
                dreadnode.log_params(
                    param1="value1",
                    param2="value2"
                )
            ```

        Args:
            **params: The parameters to log. Each parameter is a key-value pair.
        """
        if (run := current_run_span.get()) is None:
            warn_at_user_stacklevel(
                "log_params() was called outside of a run.",
                category=DreadnodeUsageWarning,
            )
            return

        run.log_params(**params)

    @t.overload
    def log_metric(
        self,
        name: str,
        value: float | bool,
        *,
        step: int = 0,
        origin: t.Any | None = None,
        timestamp: datetime | None = None,
        mode: MetricAggMode | None = None,
        attributes: AnyDict | None = None,
        to: ToObject = "task-or-run",
    ) -> Metric:
        """
        Log a single metric to the current task or run.

        Metrics are some measurement or recorded value related to the task or run.
        They can be used to track performance, resource usage, or other quantitative data.

        Example:
            ```
            with dreadnode.run("my_run"):
                dreadnode.log_metric("metric_name", 42.0)
            ```

        Args:
            name: The name of the metric.
            value: The value of the metric.
            step: The step of the metric.
            origin: The origin of the metric - can be provided any object which was logged
                as an input or output anywhere in the run.
            timestamp: The timestamp of the metric - defaults to the current time.
            mode: The aggregation mode to use for the metric. Helpful when you want to let
                the library take care of translating your raw values into better representations.
                - direct: do not modify the value at all (default)
                - min: the lowest observed value reported for this metric
                - max: the highest observed value reported for this metric
                - avg: the average of all reported values for this metric
                - sum: the cumulative sum of all reported values for this metric
                - count: increment every time this metric is logged - disregard value
            attributes: A dictionary of additional attributes to attach to the metric.
            to: The target object to log the metric to. Can be "task-or-run" or "run".
                Defaults to "task-or-run". If "task-or-run", the metric will be logged
                to the current task or run, whichever is the nearest ancestor.

        Returns:
            The logged metric object.
        """

    @t.overload
    def log_metric(
        self,
        name: str,
        value: Metric,
        *,
        origin: t.Any | None = None,
        mode: MetricAggMode | None = None,
        to: ToObject = "task-or-run",
    ) -> Metric:
        """
        Log a single metric to the current task or run.

        Metrics are some measurement or recorded value related to the task or run.
        They can be used to track performance, resource usage, or other quantitative data.

        Example:
            ```
            with dreadnode.run("my_run"):
                dreadnode.log_metric("metric_name", 42.0)
            ```

        Args:
            name: The name of the metric.
            value: The metric object.
            origin: The origin of the metric - can be provided any object which was logged
                as an input or output anywhere in the run.
            mode: The aggregation mode to use for the metric. Helpful when you want to let
                the library take care of translating your raw values into better representations.
                - min: always report the lowest ovbserved value for this metric
                - max: always report the highest observed value for this metric
                - avg: report the average of all values for this metric
                - sum: report a rolling sum of all values for this metric
                - count: report the number of times this metric has been logged
            to: The target object to log the metric to. Can be "task-or-run" or "run".
                Defaults to "task-or-run". If "task-or-run", the metric will be logged
                to the current task or run, whichever is the nearest ancestor.

        Returns:
            The logged metric object.
        """

    @handle_internal_errors()
    def log_metric(
        self,
        name: str,
        value: float | bool | Metric,
        *,
        step: int = 0,
        origin: t.Any | None = None,
        timestamp: datetime | None = None,
        mode: MetricAggMode | None = None,
        attributes: AnyDict | None = None,
        to: ToObject = "task-or-run",
    ) -> Metric:
        """
        Log a single metric to the current task or run.

        Metrics are some measurement or recorded value related to the task or run.
        They can be used to track performance, resource usage, or other quantitative data.

        Examples:
            With a raw value:
            ```
            with dreadnode.run("my_run"):
                dreadnode.log_metric("accuracy", 0.95, step=10)
                dreadnode.log_metric("loss", 0.05, step=10, mode="min")
            ```

            With a Metric object:
            ```
            with dreadnode.run("my_run"):
                metric = Metric(0.95, step=10, timestamp=datetime.now(timezone.utc))
                dreadnode.log_metric("accuracy", metric)
            ```

        Args:
            name: The name of the metric.
            value: The value of the metric, either as a raw float/bool or a Metric object.
            step: The step of the metric.
            origin: The origin of the metric - can be provided any object which was logged
                as an input or output anywhere in the run.
            timestamp: The timestamp of the metric - defaults to the current time.
            mode: The aggregation mode to use for the metric. Helpful when you want to let
                the library take care of translating your raw values into better representations.
                - direct: do not modify the value at all (default)
                - min: the lowest observed value reported for this metric
                - max: the highest observed value reported for this metric
                - avg: the average of all reported values for this metric
                - sum: the cumulative sum of all reported values for this metric
                - count: increment every time this metric is logged - disregard value
            attributes: A dictionary of additional attributes to attach to the metric.
            to: The target object to log the metric to. Can be "task-or-run" or "run".
                Defaults to "task-or-run". If "task-or-run", the metric will be logged
                to the current task or run, whichever is the nearest ancestor.

        Returns:
            The logged metric object.
        """
        metric = (
            value
            if isinstance(value, Metric)
            else Metric(
                float(value),
                step,
                timestamp or datetime.now(timezone.utc),
                attributes or {},
            )
        )

        task = current_task_span.get()
        run = current_run_span.get()

        target = (task or run) if to == "task-or-run" else run
        if target is None:
            warn_at_user_stacklevel(
                "log_metric() was called outside of a task or run.",
                category=DreadnodeUsageWarning,
            )
            return metric

        return target.log_metric(name, metric, origin=origin, mode=mode)

    @t.overload
    def log_metrics(
        self,
        metrics: dict[str, float | bool],
        *,
        step: int = 0,
        timestamp: datetime | None = None,
        mode: MetricAggMode | None = None,
        attributes: AnyDict | None = None,
        to: ToObject = "task-or-run",
    ) -> list[Metric]:
        """
        Log multiple metrics from a dictionary of name/value pairs.

        Examples:
            ```
            dreadnode.log_metrics(
                {
                    "accuracy": 0.95,
                    "loss": 0.05,
                    "f1_score": 0.92
                },
                step=10
            )
            ```

        Args:
            metrics: Dictionary of name/value pairs to log as metrics.
            step: Step value for all metrics.
            timestamp: Timestamp for all metrics.
            mode: Aggregation mode for all metrics.
            attributes: Attributes for all metrics.
            to: The target object to log metrics to. Can be "task-or-run" or "run".
                Defaults to "task-or-run". If "task-or-run", the metrics will be logged
                to the current task or run, whichever is the nearest ancestor.

        Returns:
            List of logged Metric objects.
        """

    @t.overload
    def log_metrics(
        self,
        metrics: list[MetricDict],
        *,
        step: int = 0,
        timestamp: datetime | None = None,
        mode: MetricAggMode | None = None,
        attributes: AnyDict | None = None,
        to: ToObject = "task-or-run",
    ) -> list[Metric]:
        """
        Log multiple metrics from a list of metric configurations.

        Example:
            ```
            dreadnode.log_metrics(
                [
                    {"name": "accuracy", "value": 0.95},
                    {"name": "loss", "value": 0.05, "mode": "min"}
                ],
                step=10
            )
            ```

        Args:
            metrics: List of metric configurations to log.
            step: Default step value for metrics if not supplied.
            timestamp: Default timestamp for metrics if not supplied.
            mode: Default aggregation mode for metrics if not supplied.
            attributes: Default attributes for metrics if not supplied.
            to: The target object to log metrics to. Can be "task-or-run" or "run".
                Defaults to "task-or-run". If "task-or-run", the metrics will be logged
                to the current task or run, whichever is the nearest ancestor.

        Returns:
            List of logged Metric objects.
        """

    @handle_internal_errors()
    def log_metrics(
        self,
        metrics: dict[str, float | bool] | list[MetricDict],
        *,
        step: int = 0,
        timestamp: datetime | None = None,
        mode: MetricAggMode | None = None,
        attributes: AnyDict | None = None,
        to: ToObject = "task-or-run",
    ) -> list[Metric]:
        """
        Log multiple metrics to the current task or run.

        Examples:
            Log metrics from a dictionary:
            ```
            dreadnode.log_metrics(
                {
                    "accuracy": 0.95,
                    "loss": 0.05,
                    "f1_score": 0.92
                },
                step=10
            )
            ```

            Log metrics from a list of MetricDicts:
            ```
            dreadnode.log_metrics(
                [
                    {"name": "accuracy", "value": 0.95},
                    {"name": "loss", "value": 0.05, "mode": "min"}
                ],
                step=10
            )
            ```

        Args:
            metrics: Either a dictionary of name/value pairs or a list of MetricDicts to log.
            step: Default step value for metrics if not supplied.
            timestamp: Default timestamp for metrics if not supplied.
            mode: Default aggregation mode for metrics if not supplied.
            attributes: Default attributes for metrics if not supplied.
            to: The target object to log metrics to. Can be "task-or-run" or "run".
                Defaults to "task-or-run". If "task-or-run", the metrics will be logged
                to the current task or run, whichever is the nearest ancestor.

        Returns:
            List of logged Metric objects.
        """

        task = current_task_span.get()
        run = current_run_span.get()

        target = (task or run) if to == "task-or-run" else run
        if target is None:
            warn_at_user_stacklevel(
                "log_metrics() was called outside of a task or run.",
                category=DreadnodeUsageWarning,
            )
            return []

        logged_metrics: list[Metric] = []

        # Dictionary of name/value pairs
        if isinstance(metrics, dict):
            logged_metrics = [
                target.log_metric(
                    name,
                    value,
                    step=step,
                    timestamp=timestamp,
                    mode=mode,
                    attributes=attributes,
                )
                for name, value in metrics.items()
            ]

        # List of MetricDicts
        else:
            logged_metrics = [
                target.log_metric(
                    metric["name"],
                    metric["value"],
                    step=metric.get("step", step),
                    timestamp=metric.get("timestamp", timestamp),
                    mode=metric.get("mode", mode),
                    attributes=metric.get("attributes", attributes) or {},
                )
                for metric in metrics
            ]

        return logged_metrics

    @handle_internal_errors()
    def log_artifact(
        self,
        local_uri: str | Path,
    ) -> None:
        """
        Log a file or directory artifact to the current run.

        This method uploads a local file or directory to the artifact storage associated with the run.

        Examples:
            Log a single file:
            ```
            with dreadnode.run("my_run"):
                # Save a file
                with open("results.json", "w") as f:
                    json.dump(results, f)

                # Log it as an artifact
                dreadnode.log_artifact("results.json")
            ```

            Log a directory:
            ```
            with dreadnode.run("my_run"):
                # Create a directory with model files
                os.makedirs("model_output", exist_ok=True)
                save_model("model_output/model.pkl")
                save_config("model_output/config.yaml")

                # Log the entire directory as an artifact
                dreadnode.log_artifact("model_output")
            ```

        Args:
            local_uri: The local path to the file to upload.
        """
        if (run := current_run_span.get()) is None:
            warn_at_user_stacklevel(
                "log_artifact() was called outside of a run.",
                category=DreadnodeUsageWarning,
            )
            return

        run.log_artifact(local_uri=local_uri)

    @handle_internal_errors()
    def log_input(
        self,
        name: str,
        value: t.Any,
        *,
        label: str | None = None,
        to: ToObject = "task-or-run",
        attributes: AnyDict | None = None,
    ) -> None:
        """
        Log a single input to the current task or run.

        Inputs can be any runtime object, which are serialized, stored, and tracked
        in the Dreadnode UI.

        Example:
            ```
            @dreadnode.task
            async def my_task(x: int) -> int:
                dreadnode.log_input("input_name", x)
                return x * 2

            with dreadnode.run("my_run"):
                dreadnode.log_input("input_name", some_dataframe)

                await my_task(2)
            ```
        """
        task = current_task_span.get()
        run = current_run_span.get()

        target = (task or run) if to == "task-or-run" else run
        if target is None:
            warn_at_user_stacklevel(
                "log_input() was called outside of a task or run.",
                category=DreadnodeUsageWarning,
            )
            return

        target.log_input(name, value, label=label, attributes=attributes)

    @handle_internal_errors()
    def log_inputs(
        self,
        to: ToObject = "task-or-run",
        **inputs: t.Any,
    ) -> None:
        """
        Log multiple inputs to the current task or run.

        See `log_input()` for more details.
        """
        for name, value in inputs.items():
            self.log_input(name, value, to=to)

    @handle_internal_errors()
    def log_output(
        self,
        name: str,
        value: t.Any,
        *,
        label: str | None = None,
        to: ToObject = "task-or-run",
        attributes: AnyDict | None = None,
    ) -> None:
        """
        Log a single output to the current task or run.

        Outputs can be any runtime object, which are serialized, stored, and tracked
        in the Dreadnode UI.

        Example:
            ```
            @dreadnode.task
            async def my_task(x: int) -> int:
                result = x * 2
                dreadnode.log_output("result", x * 2)
                return result

            with dreadnode.run("my_run"):
                await my_task(2)

                dreadnode.log_output("other", 123)
            ```

        Args:
            name: The name of the output.
            value: The value of the output.
            label: An optional label for the output, useful for filtering in the UI.
            to: The target object to log the output to. Can be "task-or-run" or "run".
                Defaults to "task-or-run". If "task-or-run", the output will be logged
                to the current task or run, whichever is the nearest ancestor.
            attributes: Additional attributes to attach to the output.
        """
        task = current_task_span.get()
        run = current_run_span.get()

        target = (task or run) if to == "task-or-run" else run
        if target is None:
            warn_at_user_stacklevel(
                "log_output() was called outside of a task or run.",
                category=DreadnodeUsageWarning,
            )
            return

        target.log_output(name, value, label=label, attributes=attributes)

    @handle_internal_errors()
    def log_outputs(
        self,
        to: ToObject = "task-or-run",
        **outputs: t.Any,
    ) -> None:
        """
        Log multiple outputs to the current task or run.

        See `log_output()` for more details.
        """
        for name, value in outputs.items():
            self.log_output(name, value, to=to)

    @handle_internal_errors()
    def link_objects(
        self,
        origin: t.Any,
        link: t.Any,
        attributes: AnyDict | None = None,
    ) -> None:
        """
        Associate two runtime objects with each other.

        This is useful for linking any two objects which are related to
        each other, such as a model and its training data, or an input
        prompt and the resulting output.

        Example:
            ```
            with dreadnode.run("my_run"):
                model = SomeModel()
                data = SomeData()

                dreadnode.link_objects(model, data)
            ```

        Args:
            origin: The origin object to link from.
            link: The linked object to link to.
            attributes: Additional attributes to attach to the link.
        """
        if (run := current_run_span.get()) is None:
            warn_at_user_stacklevel(
                "link_objects() was called outside of a run.",
                category=DreadnodeUsageWarning,
            )
            return

        origin_hash = run.log_object(origin)
        link_hash = run.log_object(link)
        run.link_objects(origin_hash, link_hash, attributes=attributes)


DEFAULT_INSTANCE = Dreadnode()<|MERGE_RESOLUTION|>--- conflicted
+++ resolved
@@ -62,18 +62,13 @@
     Inherited,
     JsonValue,
 )
-<<<<<<< HEAD
 from dreadnode.util import (
     clean_str,
     get_filepath_attribute,
     handle_internal_errors,
-    resolve_endpoint,
     safe_repr,
     warn_at_user_stacklevel,
 )
-=======
-from dreadnode.util import clean_str, handle_internal_errors
->>>>>>> a2f2e23b
 from dreadnode.version import VERSION
 
 if t.TYPE_CHECKING:
@@ -294,7 +289,6 @@
 
         This method is called automatically when you call `configure()`.
         """
-        from s3fs import S3FileSystem  # type: ignore [import-untyped]
 
         if self._initialized:
             return
