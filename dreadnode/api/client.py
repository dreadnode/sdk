import io
import json
import typing as t
from logging import getLogger

import httpx
import pandas as pd
from pydantic import BaseModel
<<<<<<< HEAD
from ulid import ULID
=======
from rich import print as rich_print
>>>>>>> 2e428796

from dreadnode.version import VERSION

from .models import (
    MetricAggregationType,
    Project,
    Run,
    StatusFilter,
    Task,
    TimeAggregationType,
    TimeAxisType,
    TraceSpan,
    UserDataCredentials,
)

logger = getLogger(__name__)

ModelT = t.TypeVar("ModelT", bound=BaseModel)


class ApiClient:
    """Client for the Dreadnode API."""

    def __init__(
        self,
        base_url: str,
        api_key: str,
        *,
        debug: bool = False,
    ):
        self._base_url = base_url.rstrip("/")
        if not self._base_url.endswith("/api"):
            self._base_url += "/api"

        self._client = httpx.Client(
            headers={
                "User-Agent": f"dreadnode-sdk/{VERSION}",
                "Accept": "application/json",
                "X-API-Key": api_key,
            },
            base_url=self._base_url,
            timeout=30,
        )

        if debug:
            self._client.event_hooks["request"].append(self._log_request)
            self._client.event_hooks["response"].append(self._log_response)

    def _log_request(self, request: httpx.Request) -> None:
        """Log every request to the console if debug is enabled."""

<<<<<<< HEAD
        logger.info("-------------------------------------------")
        logger.info("%s %s", request.method, request.url)
        logger.info("Headers: %s", request.headers)
        logger.info("Content: %s", request.content)
        logger.info("-------------------------------------------")
=======
        rich_print("-------------------------------------------")
        rich_print(f"[bold]{request.method}[/] {request.url}")
        rich_print("Headers:", request.headers)
        rich_print("Content:", request.content)
        rich_print("-------------------------------------------")
>>>>>>> 2e428796

    def _log_response(self, response: httpx.Response) -> None:
        """Log every response to the console if debug is enabled."""

<<<<<<< HEAD
        logger.info("-------------------------------------------")
        logger.info("Status: %s", response.status_code)
        logger.info("Headers: %s", response.headers)
        logger.info("Content: %s", response.content)
        logger.info("--------------------------------------------")
=======
        rich_print("-------------------------------------------")
        rich_print(f"Response: {response.status_code}")
        rich_print("Headers:", response.headers)
        rich_print("Content:", response.read())
        rich_print("--------------------------------------------")
>>>>>>> 2e428796

    def _get_error_message(self, response: httpx.Response) -> str:
        """Get the error message from the response."""

        try:
            obj = response.json()
<<<<<<< HEAD
            return f'{response.status_code}: {obj.get("detail", json.dumps(obj))}'
        except Exception:  # noqa: BLE001
=======
            return f"{response.status_code}: {obj.get('detail', json.dumps(obj))}"
        except Exception:
>>>>>>> 2e428796
            return str(response.content)

    def _request(
        self,
        method: str,
        path: str,
        params: dict[str, t.Any] | None = None,
        json_data: dict[str, t.Any] | None = None,
    ) -> httpx.Response:
        """Make a raw request to the API."""

        return self._client.request(method, path, json=json_data, params=params)

    def request(
        self,
        method: str,
        path: str,
        params: dict[str, t.Any] | None = None,
        json_data: dict[str, t.Any] | None = None,
    ) -> httpx.Response:
        """Make a request to the API. Raise an exception for non-200 status codes."""

        response = self._request(method, path, params, json_data)
        if response.status_code == 401:  # noqa: PLR2004
            raise RuntimeError("Authentication failed, please check your API token.")

        try:
            response.raise_for_status()
        except httpx.HTTPStatusError as e:
            raise RuntimeError(self._get_error_message(response)) from e

        return response

    def list_projects(self) -> list[Project]:
        response = self.request("GET", "/strikes/projects")
        return [Project(**project) for project in response.json()]

    def get_project(self, project: str) -> Project:
        response = self.request("GET", f"/strikes/projects/{project!s}")
        return Project(**response.json())

    def list_runs(self, project: str) -> list[Run]:
        response = self.request("GET", f"/strikes/projects/{project!s}/runs")
        return [Run(**run) for run in response.json()]

    def get_run(self, run: str | ULID) -> Run:
        response = self.request("GET", f"/strikes/projects/runs/{run!s}")
        return Run(**response.json())

    def get_run_tasks(self, run: str | ULID) -> list[Task]:
        response = self.request("GET", f"/strikes/projects/runs/{run!s}/tasks")
        return [Task(**task) for task in response.json()]

    def get_run_trace(self, run: str | ULID) -> list[Task | TraceSpan]:
        response = self.request("GET", f"/strikes/projects/runs/{run!s}/spans")
        spans: list[Task | TraceSpan] = []
        for item in response.json():
            if "parent_task_span_id" in item:
                spans.append(Task(**item))
            else:
                spans.append(TraceSpan(**item))
        return spans

    # Data exports

    def export_runs(
        self,
        project: str,
        *,
        filter: str | None = None,
        # format: ExportFormat = "parquet",
        status: StatusFilter = "completed",
        aggregations: list[MetricAggregationType] | None = None,
    ) -> pd.DataFrame:
        response = self.request(
            "GET",
            f"/strikes/projects/{project!s}/export",
            params={
                "format": "parquet",
                "status": status,
                **({"filter": filter} if filter else {}),
                **({"aggregations": aggregations} if aggregations else {}),
            },
        )
        return pd.read_parquet(io.BytesIO(response.content))

    def export_metrics(
        self,
        project: str,
        *,
        filter: str | None = None,
        # format: ExportFormat = "parquet",
        status: StatusFilter = "completed",
        metrics: list[str] | None = None,
        aggregations: list[MetricAggregationType] | None = None,
    ) -> pd.DataFrame:
        response = self.request(
            "GET",
            f"/strikes/projects/{project!s}/export/metrics",
            params={
                "format": "parquet",
                "status": status,
                "filter": filter,
                **({"metrics": metrics} if metrics else {}),
                **({"aggregations": aggregations} if aggregations else {}),
            },
        )
        return pd.read_parquet(io.BytesIO(response.content))

    def export_parameters(
        self,
        project: str,
        *,
        filter: str | None = None,
        # format: ExportFormat = "parquet",
        status: StatusFilter = "completed",
        parameters: list[str] | None = None,
        metrics: list[str] | None = None,
        aggregations: list[MetricAggregationType] | None = None,
    ) -> pd.DataFrame:
        response = self.request(
            "GET",
            f"/strikes/projects/{project!s}/export/parameters",
            params={
                "format": "parquet",
                "status": status,
                "filter": filter,
                **({"parameters": parameters} if parameters else {}),
                **({"metrics": metrics} if metrics else {}),
                **({"aggregations": aggregations} if aggregations else {}),
            },
        )
        return pd.read_parquet(io.BytesIO(response.content))

    def export_timeseries(
        self,
        project: str,
        *,
        filter: str | None = None,
        # format: ExportFormat = "parquet",
        status: StatusFilter = "completed",
        metrics: list[str] | None = None,
        time_axis: TimeAxisType = "relative",
        aggregations: list[TimeAggregationType] | None = None,
    ) -> pd.DataFrame:
        response = self.request(
            "GET",
            f"/strikes/projects/{project!s}/export/timeseries",
            params={
                "format": "parquet",
                "status": status,
                "filter": filter,
                "time_axis": time_axis,
                **({"metrics": metrics} if metrics else {}),
                **({"aggregation": aggregations} if aggregations else {}),
            },
        )
        return pd.read_parquet(io.BytesIO(response.content))

    # User data access

    def get_user_data_credentials(self) -> UserDataCredentials:
        response = self.request("GET", "/user-data/credentials")
        return UserDataCredentials(**response.json())<|MERGE_RESOLUTION|>--- conflicted
+++ resolved
@@ -6,11 +6,8 @@
 import httpx
 import pandas as pd
 from pydantic import BaseModel
-<<<<<<< HEAD
 from ulid import ULID
-=======
 from rich import print as rich_print
->>>>>>> 2e428796
 
 from dreadnode.version import VERSION
 
@@ -62,49 +59,28 @@
     def _log_request(self, request: httpx.Request) -> None:
         """Log every request to the console if debug is enabled."""
 
-<<<<<<< HEAD
-        logger.info("-------------------------------------------")
-        logger.info("%s %s", request.method, request.url)
-        logger.info("Headers: %s", request.headers)
-        logger.info("Content: %s", request.content)
-        logger.info("-------------------------------------------")
-=======
         rich_print("-------------------------------------------")
         rich_print(f"[bold]{request.method}[/] {request.url}")
         rich_print("Headers:", request.headers)
         rich_print("Content:", request.content)
         rich_print("-------------------------------------------")
->>>>>>> 2e428796
 
     def _log_response(self, response: httpx.Response) -> None:
         """Log every response to the console if debug is enabled."""
 
-<<<<<<< HEAD
-        logger.info("-------------------------------------------")
-        logger.info("Status: %s", response.status_code)
-        logger.info("Headers: %s", response.headers)
-        logger.info("Content: %s", response.content)
-        logger.info("--------------------------------------------")
-=======
         rich_print("-------------------------------------------")
         rich_print(f"Response: {response.status_code}")
         rich_print("Headers:", response.headers)
         rich_print("Content:", response.read())
         rich_print("--------------------------------------------")
->>>>>>> 2e428796
 
     def _get_error_message(self, response: httpx.Response) -> str:
         """Get the error message from the response."""
 
         try:
             obj = response.json()
-<<<<<<< HEAD
             return f'{response.status_code}: {obj.get("detail", json.dumps(obj))}'
         except Exception:  # noqa: BLE001
-=======
-            return f"{response.status_code}: {obj.get('detail', json.dumps(obj))}"
-        except Exception:
->>>>>>> 2e428796
             return str(response.content)
 
     def _request(
