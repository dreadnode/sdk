--- conflicted
+++ resolved
@@ -13,10 +13,7 @@
 from dreadnode.api.models import (
     AccessRefreshTokenResponse,
     DeviceCodeResponse,
-<<<<<<< HEAD
-=======
     GithubTokenResponse,
->>>>>>> 777abc24
     MetricAggregationType,
     Project,
     RawRun,
@@ -32,7 +29,6 @@
     TraceTree,
     UserDataCredentials,
     UserResponse,
-<<<<<<< HEAD
 )
 from dreadnode.api.util import (
     convert_flat_tasks_to_tree,
@@ -40,15 +36,6 @@
     process_run,
     process_task,
 )
-=======
-)
-from dreadnode.api.util import (
-    convert_flat_tasks_to_tree,
-    convert_flat_trace_to_tree,
-    process_run,
-    process_task,
-)
->>>>>>> 777abc24
 from dreadnode.constants import DEFAULT_MAX_POLL_TIME, DEFAULT_POLL_INTERVAL
 from dreadnode.util import logger
 from dreadnode.version import VERSION
@@ -101,18 +88,10 @@
         }
 
         if api_key:
-<<<<<<< HEAD
             headers["X-API-Key"] = api_key
 
         self._client = httpx.Client(
             headers=headers,
-=======
-            headers["X-Api-Key"] = api_key
-
-        self._client = httpx.Client(
-            headers=headers,
-            cookies=_cookies,
->>>>>>> 777abc24
             base_url=self._base_url,
             timeout=30,
         )
@@ -264,8 +243,6 @@
         response = self.request("GET", "/user")
         return UserResponse(**response.json())
 
-<<<<<<< HEAD
-=======
     # Github
 
     def get_github_access_token(self, repos: list[str]) -> GithubTokenResponse:
@@ -273,7 +250,6 @@
         response = self.request("POST", "/github/token", json_data={"repos": repos})
         return GithubTokenResponse(**response.json())
 
->>>>>>> 777abc24
     # Strikes
 
     def list_projects(self) -> list[Project]:
@@ -329,7 +305,9 @@
     TraceFormat = t.Literal["tree", "flat"]
 
     @t.overload
-    def get_run_tasks(self, run: str | ULID, *, format: t.Literal["tree"]) -> list[TaskTree]: ...
+    def get_run_tasks(
+        self, run: str | ULID, *, format: t.Literal["tree"]
+    ) -> list[TaskTree]: ...
 
     @t.overload
     def get_run_tasks(
@@ -357,7 +335,9 @@
         return tasks if format == "flat" else convert_flat_tasks_to_tree(tasks)
 
     @t.overload
-    def get_run_trace(self, run: str | ULID, *, format: t.Literal["tree"]) -> list[TraceTree]: ...
+    def get_run_trace(
+        self, run: str | ULID, *, format: t.Literal["tree"]
+    ) -> list[TraceTree]: ...
 
     @t.overload
     def get_run_trace(
