--- conflicted
+++ resolved
@@ -1,9 +1,7 @@
-<<<<<<< HEAD
-=======
 # type: ignore
+
 from __future__ import annotations
 
->>>>>>> 2e428796
 import typing as t
 from contextvars import ContextVar
 from dataclasses import dataclass, field
@@ -52,11 +50,7 @@
             if not self.required:
                 kwargs[self.param_name] = self.default
             else:
-<<<<<<< HEAD
                 raise RuntimeError(f"Context resolution failed for {self.param_name}: {e!s}")
-=======
-                raise RuntimeError(f"Context resolution failed for {self.param_name}: {str(e)}") from e
->>>>>>> 2e428796
 
         return kwargs
 
@@ -99,13 +93,9 @@
     def get(self, type_: type[T], id_: str | None = None, strict: t.Literal[True] = True) -> T: ...
 
     @t.overload
-<<<<<<< HEAD
     def get(
         self, type_: type[T], id_: str | None = None, strict: t.Literal[False] = ...
     ) -> T | None: ...
-=======
-    def get(self, type_: type[T], id_: str | None = None, strict: t.Literal[False] = ...) -> T | None: ...
->>>>>>> 2e428796
 
     def get(
         self, type_: type[T], id_: str | list[str] | None = None, strict: bool = True
