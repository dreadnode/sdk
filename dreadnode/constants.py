import os
import pathlib

#
# Defaults
#

# name of the default server profile
DEFAULT_PROFILE_NAME = "main"
# default poll interval for the authentication flow
DEFAULT_POLL_INTERVAL = 5
# default maximum poll time for the authentication flow
DEFAULT_MAX_POLL_TIME = 300
# default maximum token TTL in seconds
DEFAULT_TOKEN_MAX_TTL = 60
# Default values for the S3 storage
DEFAULT_MAX_INLINE_OBJECT_BYTES = 10 * 1024  # 10KB
# default platform domain
DEFAULT_PLATFORM_BASE_DOMAIN = "dreadnode.io"
# default server URL
DEFAULT_SERVER_URL = f"https://platform.{DEFAULT_PLATFORM_BASE_DOMAIN}"
# default local directory for dreadnode objects
DEFAULT_LOCAL_OBJECT_DIR = ".dreadnode/objects"
# default docker registry subdomain
DEFAULT_DOCKER_REGISTRY_SUBDOMAIN = "registry"
# default docker registry local port
DEFAULT_DOCKER_REGISTRY_LOCAL_PORT = 5005
# default docker registry image tag
DEFAULT_DOCKER_REGISTRY_IMAGE_TAG = "registry"

#
# Environment Variable Names
#

ENV_SERVER_URL = "DREADNODE_SERVER_URL"
ENV_SERVER = "DREADNODE_SERVER"  # alternative to SERVER_URL
ENV_API_TOKEN = "DREADNODE_API_TOKEN"  # noqa: S105 # nosec
ENV_API_KEY = "DREADNODE_API_KEY"  # pragma: allowlist secret (alternative to API_TOKEN)
ENV_LOCAL_DIR = "DREADNODE_LOCAL_DIR"
ENV_PROJECT = "DREADNODE_PROJECT"
ENV_PROFILE = "DREADNODE_PROFILE"
ENV_CONSOLE = "DREADNODE_CONSOLE"

#
# Environment
#

# enable debugging
DEBUG = bool(os.getenv("DREADNODE_DEBUG")) or False

<<<<<<< HEAD
# Default values for the S3 storage
MAX_INLINE_OBJECT_BYTES = 10 * 1024  # 10KB

# Default values for the file system credential management
DEFAULT_FS_CREDENTIAL_DURATION = 14400  # 4 hours in seconds
FS_CREDENTIAL_REFRESH_BUFFER = 300  # 5 minutes in seconds
=======
# server url
PLATFORM_BASE_URL = os.getenv(ENV_SERVER, os.getenv(ENV_SERVER_URL, DEFAULT_SERVER_URL))

# path to the user configuration file
USER_CONFIG_PATH = pathlib.Path(
    # allow overriding the user config file via env variable
    os.getenv("DREADNODE_USER_CONFIG_FILE") or pathlib.Path.home() / ".dreadnode" / "config"
)
>>>>>>> 777abc24
<|MERGE_RESOLUTION|>--- conflicted
+++ resolved
@@ -48,20 +48,16 @@
 # enable debugging
 DEBUG = bool(os.getenv("DREADNODE_DEBUG")) or False
 
-<<<<<<< HEAD
-# Default values for the S3 storage
-MAX_INLINE_OBJECT_BYTES = 10 * 1024  # 10KB
-
-# Default values for the file system credential management
-DEFAULT_FS_CREDENTIAL_DURATION = 14400  # 4 hours in seconds
-FS_CREDENTIAL_REFRESH_BUFFER = 300  # 5 minutes in seconds
-=======
 # server url
 PLATFORM_BASE_URL = os.getenv(ENV_SERVER, os.getenv(ENV_SERVER_URL, DEFAULT_SERVER_URL))
 
 # path to the user configuration file
 USER_CONFIG_PATH = pathlib.Path(
     # allow overriding the user config file via env variable
-    os.getenv("DREADNODE_USER_CONFIG_FILE") or pathlib.Path.home() / ".dreadnode" / "config"
+    os.getenv("DREADNODE_USER_CONFIG_FILE")
+    or pathlib.Path.home() / ".dreadnode" / "config"
 )
->>>>>>> 777abc24
+
+# Default values for the file system credential management
+DEFAULT_FS_CREDENTIAL_DURATION = 14400  # 4 hours in seconds
+FS_CREDENTIAL_REFRESH_BUFFER = 300  # 5 minutes in seconds