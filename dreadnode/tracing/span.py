import hashlib
import logging
<<<<<<< HEAD
import re
import time
=======
>>>>>>> c0a712b2
import types
import typing as t
from contextvars import ContextVar, Token
from copy import deepcopy
from datetime import datetime, timezone
from pathlib import Path

import typing_extensions as te
from fsspec import AbstractFileSystem  # type: ignore [import-untyped]
from logfire._internal.json_encoder import logfire_json_dumps as json_dumps
from logfire._internal.json_schema import (
    JsonSchemaProperties,
    attributes_json_schema,
    create_json_schema,
)
from logfire._internal.tracer import OPEN_SPANS
from logfire._internal.utils import uniquify_sequence
from opentelemetry import context as context_api
from opentelemetry import trace as trace_api
from opentelemetry.sdk.trace import ReadableSpan
from opentelemetry.trace import Tracer
from opentelemetry.util import types as otel_types
from ulid import ULID

from dreadnode.artifact.merger import ArtifactMerger
from dreadnode.artifact.storage import ArtifactStorage
from dreadnode.artifact.tree_builder import ArtifactTreeBuilder, DirectoryNode
from dreadnode.constants import MAX_INLINE_OBJECT_BYTES
from dreadnode.metric import Metric, MetricAggMode, MetricDict
from dreadnode.object import Object, ObjectRef, ObjectUri, ObjectVal
from dreadnode.serialization import Serialized, serialize
from dreadnode.types import UNSET, AnyDict, JsonDict, JsonValue, Unset
from dreadnode.util import clean_str
from dreadnode.version import VERSION

from .constants import (
    EVENT_ATTRIBUTE_LINK_HASH,
    EVENT_ATTRIBUTE_OBJECT_HASH,
    EVENT_ATTRIBUTE_OBJECT_LABEL,
    EVENT_ATTRIBUTE_ORIGIN_SPAN_ID,
    EVENT_NAME_OBJECT,
    EVENT_NAME_OBJECT_INPUT,
    EVENT_NAME_OBJECT_LINK,
    EVENT_NAME_OBJECT_METRIC,
    EVENT_NAME_OBJECT_OUTPUT,
    METRIC_ATTRIBUTE_SOURCE_HASH,
    SPAN_ATTRIBUTE_ARTIFACTS,
    SPAN_ATTRIBUTE_INPUTS,
    SPAN_ATTRIBUTE_LABEL,
    SPAN_ATTRIBUTE_LARGE_ATTRIBUTES,
    SPAN_ATTRIBUTE_METRICS,
    SPAN_ATTRIBUTE_OBJECT_SCHEMAS,
    SPAN_ATTRIBUTE_OBJECTS,
    SPAN_ATTRIBUTE_OUTPUTS,
    SPAN_ATTRIBUTE_PARAMS,
    SPAN_ATTRIBUTE_PARENT_TASK_ID,
    SPAN_ATTRIBUTE_PROJECT,
    SPAN_ATTRIBUTE_RUN_ID,
    SPAN_ATTRIBUTE_SCHEMA,
    SPAN_ATTRIBUTE_TAGS_,
    SPAN_ATTRIBUTE_TYPE,
    SPAN_ATTRIBUTE_VERSION,
    SpanType,
)

logger = logging.getLogger(__name__)

R = t.TypeVar("R")


current_task_span: ContextVar["TaskSpan[t.Any] | None"] = ContextVar(
    "current_task_span",
    default=None,
)
current_run_span: ContextVar["RunSpan | None"] = ContextVar(
    "current_run_span",
    default=None,
)


class Span(ReadableSpan):
    def __init__(
        self,
        name: str,
        attributes: AnyDict,
        tracer: Tracer,
        *,
        label: str | None = None,
        type: SpanType = "span",
        tags: t.Sequence[str] | None = None,
    ) -> None:
        self._label = label or ""
        self._span_name = name

        tags = [tags] if isinstance(tags, str) else list(tags or [])
        tags = [clean_str(t) for t in tags]
        self.tags: tuple[str, ...] = uniquify_sequence(tags)

        self._pre_attributes = {
            SPAN_ATTRIBUTE_VERSION: VERSION,
            SPAN_ATTRIBUTE_TYPE: type,
            SPAN_ATTRIBUTE_LABEL: self._label,
            SPAN_ATTRIBUTE_TAGS_: self.tags,
            **attributes,
        }
        self._tracer = tracer

        self._schema: JsonSchemaProperties = JsonSchemaProperties({})
        self._token: object | None = None  # trace sdk context
        self._span: trace_api.Span | None = None

    if not t.TYPE_CHECKING:

        def __getattr__(self, name: str) -> t.Any:
            return getattr(self._span, name)

    def __enter__(self) -> te.Self:
        if self._span is None:
            self._span = self._tracer.start_span(
                name=self._span_name,
                attributes=prepare_otlp_attributes(self._pre_attributes),
            )

        self._span.__enter__()

        OPEN_SPANS.add(self._span)  # type: ignore [arg-type]

        if self._token is None:
            self._token = context_api.attach(trace_api.set_span_in_context(self._span))

        return self

    def __exit__(
        self,
        exc_type: type[BaseException] | None,
        exc_value: BaseException | None,
        traceback: types.TracebackType | None,
    ) -> None:
        if self._token is None or self._span is None:
            return

        context_api.detach(self._token)  # type: ignore [arg-type]
        self._token = None

        if not self._span.is_recording():
            return

        self._span.set_attribute(
            SPAN_ATTRIBUTE_SCHEMA,
            attributes_json_schema(self._schema) if self._schema else r"{}",
        )
        self._span.set_attribute(SPAN_ATTRIBUTE_TAGS_, self.tags)

        self._span.__exit__(exc_type, exc_value, traceback)

        OPEN_SPANS.discard(self._span)  # type: ignore [arg-type]

    @property
    def span_id(self) -> str:
        if self._span is None:
            raise ValueError("Span is not active")
        return trace_api.format_span_id(self._span.get_span_context().span_id)

    @property
    def trace_id(self) -> str:
        if self._span is None:
            raise ValueError("Span is not active")
        return trace_api.format_trace_id(self._span.get_span_context().trace_id)

    @property
    def is_recording(self) -> bool:
        if self._span is None:
            return False
        return self._span.is_recording()

    def set_tags(self, tags: t.Sequence[str]) -> None:
        tags = [tags] if isinstance(tags, str) else list(tags)
        tags = [clean_str(t) for t in tags]
        self.tags = uniquify_sequence(tags)

    def add_tags(self, tags: t.Sequence[str]) -> None:
        tags = [tags] if isinstance(tags, str) else list(tags)
        self.set_tags([*self.tags, *tags])

    def set_attribute(
        self,
        key: str,
        value: t.Any,
        *,
        schema: bool = True,
        raw: bool = False,
    ) -> None:
        self._added_attributes = True
        if schema and raw is False:
            self._schema[key] = create_json_schema(value, set())
        otel_value = self._pre_attributes[key] = value if raw else prepare_otlp_attribute(value)
        if self._span is not None:
            self._span.set_attribute(key, otel_value)
        self._pre_attributes[key] = otel_value

    def set_attributes(self, attributes: AnyDict) -> None:
        for key, value in attributes.items():
            self.set_attribute(key, value)

    def get_attributes(self) -> AnyDict:
        if self._span is not None:
            return getattr(self._span, "attributes", {})
        return self._pre_attributes

    def get_attribute(self, key: str, default: t.Any) -> t.Any:
        return self.get_attributes().get(key, default)

    def log_event(
        self,
        name: str,
        attributes: AnyDict | None = None,
    ) -> None:
        if self._span is not None:
            self._span.add_event(
                name,
                attributes=prepare_otlp_attributes(attributes or {}),
            )


class RunUpdateSpan(Span):
    def __init__(
        self,
        run_id: str,
        tracer: Tracer,
        project: str,
        *,
        metrics: MetricDict | None = None,
        params: JsonDict | None = None,
        inputs: list[ObjectRef] | None = None,
        outputs: list[ObjectRef] | None = None,
        objects: dict[str, Object] | None = None,
        object_schemas: dict[str, JsonDict] | None = None,
    ) -> None:
        attributes: AnyDict = {
            SPAN_ATTRIBUTE_RUN_ID: run_id,
            SPAN_ATTRIBUTE_PROJECT: project,
            **({SPAN_ATTRIBUTE_METRICS: metrics} if metrics else {}),
            **({SPAN_ATTRIBUTE_PARAMS: params} if params else {}),
            **({SPAN_ATTRIBUTE_INPUTS: inputs} if inputs else {}),
            **({SPAN_ATTRIBUTE_OUTPUTS: outputs} if outputs else {}),
            **({SPAN_ATTRIBUTE_OBJECTS: objects} if objects else {}),
            **({SPAN_ATTRIBUTE_OBJECT_SCHEMAS: object_schemas} if object_schemas else {}),
        }

        # Mark objects and schemas as large attributes if present
        if objects or object_schemas:
            large_attrs = []
            if objects:
                large_attrs.append(SPAN_ATTRIBUTE_OBJECTS)
            if object_schemas:
                large_attrs.append(SPAN_ATTRIBUTE_OBJECT_SCHEMAS)
            attributes[SPAN_ATTRIBUTE_LARGE_ATTRIBUTES] = large_attrs

        super().__init__(f"run.{run_id}.update", attributes, tracer, type="run_update")


class RunSpan(Span):
    def __init__(
        self,
        name: str,
        project: str,
        attributes: AnyDict,
        tracer: Tracer,
        file_system: AbstractFileSystem,
        prefix_path: str,
        *,
        params: AnyDict | None = None,
        metrics: MetricDict | None = None,
        run_id: str | None = None,
        tags: t.Sequence[str] | None = None,
        autolog: bool = True,
        update_frequency: int = 5,
    ) -> None:
        self.autolog = autolog
        self.project = project

        self._params = params or {}
        self._metrics = metrics or {}
        self._objects: dict[str, Object] = {}
        self._object_schemas: dict[str, JsonDict] = {}
        self._inputs: list[ObjectRef] = []
        self._outputs: list[ObjectRef] = []
        self._artifact_storage = ArtifactStorage(file_system=file_system)
        self._artifacts: list[DirectoryNode] = []
        self._artifact_merger = ArtifactMerger()
        self._artifact_tree_builder = ArtifactTreeBuilder(
            storage=self._artifact_storage,
            prefix_path=prefix_path,
        )

        # Update mechanics
        self._last_update_time = time.time()
        self._update_frequency = update_frequency
        self._pending_params = deepcopy(self._params)
        self._pending_inputs = deepcopy(self._inputs)
        self._pending_outputs = deepcopy(self._outputs)
        self._pending_metrics = deepcopy(self._metrics)
        self._pending_objects = deepcopy(self._objects)
        self._pending_object_schemas = deepcopy(self._object_schemas)

        self._context_token: Token[RunSpan | None] | None = None  # contextvars context
        self._file_system = file_system
        self._prefix_path = prefix_path

        attributes = {
            SPAN_ATTRIBUTE_RUN_ID: str(run_id or ULID()),
            SPAN_ATTRIBUTE_PROJECT: project,
            **attributes,
        }
        super().__init__(name, attributes, tracer, type="run", tags=tags)

    def __enter__(self) -> te.Self:
        if current_run_span.get() is not None:
            raise RuntimeError("You cannot start a run span within another run")

        self._context_token = current_run_span.set(self)
        span = super().__enter__()
        self.push_update(force=True)
        return span

    def __exit__(
        self,
        exc_type: type[BaseException] | None,
        exc_value: BaseException | None,
        traceback: types.TracebackType | None,
    ) -> None:
        # When we finally close out the final span, include all the
        # full data attributes, so we can skip the update spans during
        # db queries later.
        self.set_attribute(SPAN_ATTRIBUTE_PARAMS, self._params, schema=False)
        self.set_attribute(SPAN_ATTRIBUTE_INPUTS, self._inputs, schema=False)
        self.set_attribute(SPAN_ATTRIBUTE_OUTPUTS, self._outputs, schema=False)
        self.set_attribute(SPAN_ATTRIBUTE_METRICS, self._metrics, schema=False)
        self.set_attribute(SPAN_ATTRIBUTE_OBJECTS, self._objects, schema=False)
        self.set_attribute(
            SPAN_ATTRIBUTE_OBJECT_SCHEMAS,
            self._object_schemas,
            schema=False,
        )
        self.set_attribute(SPAN_ATTRIBUTE_ARTIFACTS, self._artifacts, schema=False)

        # Mark our objects attribute as large so it's stored separately
        self.set_attribute(
            SPAN_ATTRIBUTE_LARGE_ATTRIBUTES,
            [SPAN_ATTRIBUTE_OBJECTS, SPAN_ATTRIBUTE_OBJECT_SCHEMAS],
            raw=True,
        )

        super().__exit__(exc_type, exc_value, traceback)
        if self._context_token is not None:
            current_run_span.reset(self._context_token)

    def push_update(self, *, force: bool = False) -> None:
        if self._span is None:
            return

        current_time = time.time()
        force_update = force or (current_time - self._last_update_time >= self._update_frequency)
        should_update = force_update and (
            self._pending_params
            or self._pending_inputs
            or self._pending_outputs
            or self._pending_metrics
            or self._pending_objects
            or self._pending_object_schemas
        )

        if not should_update:
            return

        with RunUpdateSpan(
            run_id=self.run_id,
            project=self.project,
            tracer=self._tracer,
            metrics=self._pending_metrics if self._pending_metrics else None,
            params=self._pending_params if self._pending_params else None,
            inputs=self._pending_inputs if self._pending_inputs else None,
            outputs=self._pending_outputs if self._pending_outputs else None,
            objects=self._pending_objects if self._pending_objects else None,
            object_schemas=self._pending_object_schemas if self._pending_object_schemas else None,
        ):
            pass

        self._pending_metrics.clear()
        self._pending_params.clear()
        self._pending_inputs.clear()
        self._pending_outputs.clear()
        self._pending_objects.clear()
        self._pending_object_schemas.clear()

        self._last_update_time = current_time

    @property
    def run_id(self) -> str:
        return str(self.get_attribute(SPAN_ATTRIBUTE_RUN_ID, ""))

    def log_object(
        self,
        value: t.Any,
        *,
        label: str | None = None,
        event_name: str = EVENT_NAME_OBJECT,
        **attributes: JsonValue,
    ) -> str:
        serialized = serialize(value)
        data_hash = serialized.data_hash
        schema_hash = serialized.schema_hash

<<<<<<< HEAD
        # Store object if we haven't already
        if data_hash not in self._objects:
            self._objects[data_hash] = self._create_object(serialized)
            self._pending_objects[data_hash] = self._objects[data_hash]

        object_ = self._objects[data_hash]
=======
        # Create a composite key that represents both data and schema
        hash_input = f"{data_hash}:{schema_hash}"
        composite_hash = hashlib.sha1(hash_input.encode()).hexdigest()[:16]  # noqa: S324
>>>>>>> c0a712b2

        # Store schema if new
        if schema_hash not in self._object_schemas:
            self._object_schemas[schema_hash] = serialized.schema
            self._pending_object_schemas[schema_hash] = serialized.schema

        # Check if we already have this exact composite hash
        if composite_hash not in self._objects:
            # Create a new object, but use the data_hash for deduplication of storage
            obj = self._create_object_by_hash(serialized, composite_hash)

            # Store with composite hash so we can look it up by the combination
            self._objects[composite_hash] = obj

        object_ = self._objects[composite_hash]

        # Build event attributes, use composite hash in events
        event_attributes = {
            **attributes,
            EVENT_ATTRIBUTE_OBJECT_HASH: composite_hash,
            EVENT_ATTRIBUTE_ORIGIN_SPAN_ID: trace_api.format_span_id(
                trace_api.get_current_span().get_span_context().span_id,
            ),
        }
        if label is not None:
            event_attributes[EVENT_ATTRIBUTE_OBJECT_LABEL] = label

        self.log_event(name=event_name, attributes=event_attributes)
        self.push_update()

        return object_.hash

    def _store_file_by_hash(self, data: bytes, full_path: str) -> str:
        """
        Writes data to the given full_path in the object store if it doesn't already exist.

        Args:
            data: Content to write.
            full_path: The path in the object store (e.g., S3 key or local path).

        Returns:
            The unstrip_protocol version of the full path (for object store URI).
        """
        if not self._file_system.exists(full_path):
            logger.debug("Storing new object at: %s", full_path)
            with self._file_system.open(full_path, "wb") as f:
                f.write(data)

        return str(self._file_system.unstrip_protocol(full_path))

    def _create_object_by_hash(self, serialized: Serialized, object_hash: str) -> Object:
        """Create an ObjectVal or ObjectUri depending on size with a specific hash."""
        data = serialized.data
        data_bytes = serialized.data_bytes
        data_len = serialized.data_len
        data_hash = serialized.data_hash
        schema_hash = serialized.schema_hash

        if data is None or data_bytes is None or data_len <= MAX_INLINE_OBJECT_BYTES:
            return ObjectVal(
                hash=object_hash,
                value=data,
                schema_hash=schema_hash,
            )

        # Offload to file system (e.g., S3)
        # For storage efficiency, still use just the data_hash for the file path
        # This ensures we don't duplicate storage for the same data
        full_path = f"{self._prefix_path.rstrip('/')}/{data_hash}"
        object_uri = self._store_file_by_hash(data_bytes, full_path)

        return ObjectUri(
            hash=object_hash,
            uri=object_uri,
            schema_hash=schema_hash,
            size=data_len,
        )

    def get_object(self, hash_: str) -> t.Any:
        return self._objects[hash_]

    def link_objects(
        self,
        object_hash: str,
        link_hash: str,
        **attributes: JsonValue,
    ) -> None:
        self.log_event(
            name=EVENT_NAME_OBJECT_LINK,
            attributes={
                **attributes,
                EVENT_ATTRIBUTE_OBJECT_HASH: object_hash,
                EVENT_ATTRIBUTE_LINK_HASH: link_hash,
                EVENT_ATTRIBUTE_ORIGIN_SPAN_ID: (
                    trace_api.format_span_id(
                        trace_api.get_current_span().get_span_context().span_id,
                    )
                ),
            },
        )

    @property
    def params(self) -> AnyDict:
        return self._params

    def log_param(self, key: str, value: t.Any) -> None:
        self.log_params(**{key: value})

    def log_params(self, **params: t.Any) -> None:
        for key, value in params.items():
            self._params[key] = value
            self._pending_params[key] = value

        # Params should get pushed immediately
        self.push_update(force=True)

    @property
    def inputs(self) -> AnyDict:
        return {ref.name: self.get_object(ref.hash) for ref in self._inputs}

    def log_input(
        self,
        name: str,
        value: t.Any,
        *,
        label: str | None = None,
        **attributes: JsonValue,
    ) -> None:
        label = label or clean_str(name)
        hash_ = self.log_object(
            value,
            label=label,
            event_name=EVENT_NAME_OBJECT_INPUT,
        )
        object_ref = ObjectRef(name, label=label, hash=hash_, attributes=attributes)
        self._inputs.append(object_ref)
        self._pending_inputs.append(object_ref)

    def log_artifact(
        self,
        local_uri: str | Path,
    ) -> None:
        """
        Logs a local file or directory as an artifact to the object store.
        Preserves directory structure and uses content hashing for deduplication.

        Args:
            local_uri: Path to the local file or directory

        Returns:
            DirectoryNode representing the artifact's tree structure

        Raises:
            FileNotFoundError: If the path doesn't exist
        """
        artifact_tree = self._artifact_tree_builder.process_artifact(local_uri)
        self._artifact_merger.add_tree(artifact_tree)
        self._artifacts = self._artifact_merger.get_merged_trees()

    @property
    def metrics(self) -> MetricDict:
        return self._metrics

    @t.overload
    def log_metric(
        self,
        key: str,
        value: float | bool,
        *,
        step: int = 0,
        origin: t.Any | None = None,
        timestamp: datetime | None = None,
        mode: MetricAggMode | None = None,
        prefix: str | None = None,
        attributes: JsonDict | None = None,
    ) -> Metric: ...

    @t.overload
    def log_metric(
        self,
        key: str,
        value: Metric,
        *,
        origin: t.Any | None = None,
        mode: MetricAggMode | None = None,
        prefix: str | None = None,
    ) -> Metric: ...

    def log_metric(
        self,
        key: str,
        value: float | bool | Metric,
        *,
        step: int = 0,
        origin: t.Any | None = None,
        timestamp: datetime | None = None,
        mode: MetricAggMode | None = None,
        prefix: str | None = None,
        attributes: JsonDict | None = None,
    ) -> Metric:
        metric = (
            value
            if isinstance(value, Metric)
            else Metric(
                float(value), step, timestamp or datetime.now(timezone.utc), attributes or {}
            )
        )

        key = clean_str(key)
        if prefix is not None:
            key = f"{prefix}.{key}"

        if origin is not None:
            origin_hash = self.log_object(
                origin,
                label=key,
                event_name=EVENT_NAME_OBJECT_METRIC,
            )
            metric.attributes[METRIC_ATTRIBUTE_SOURCE_HASH] = origin_hash

        metrics = self._metrics.setdefault(key, [])
        if mode is not None:
            metric = metric.apply_mode(mode, metrics)
        metrics.append(metric)
        self._pending_metrics.setdefault(key, []).append(metric)

        return metric

    @property
    def outputs(self) -> AnyDict:
        return {ref.name: self.get_object(ref.hash) for ref in self._outputs}

    def log_output(
        self,
        name: str,
        value: t.Any,
        *,
        label: str | None = None,
        **attributes: JsonValue,
    ) -> None:
        label = label or clean_str(name)
        hash_ = self.log_object(
            value,
            label=label,
            event_name=EVENT_NAME_OBJECT_OUTPUT,
        )
        object_ref = ObjectRef(name, label=label, hash=hash_, attributes=attributes)
        self._outputs.append(object_ref)
        self._pending_outputs.append(object_ref)


class TaskSpan(Span, t.Generic[R]):
    def __init__(
        self,
        name: str,
        attributes: AnyDict,
        run_id: str,
        tracer: Tracer,
        *,
        label: str | None = None,
        params: AnyDict | None = None,
        metrics: MetricDict | None = None,
        tags: t.Sequence[str] | None = None,
    ) -> None:
        self._params = params or {}
        self._metrics = metrics or {}
        self._inputs: list[ObjectRef] = []
        self._outputs: list[ObjectRef] = []

        self._output: R | Unset = UNSET  # For the python output

        self._context_token: Token[TaskSpan[t.Any] | None] | None = None  # contextvars context

        attributes = {
            SPAN_ATTRIBUTE_RUN_ID: str(run_id),
            SPAN_ATTRIBUTE_PARAMS: self._params,
            SPAN_ATTRIBUTE_INPUTS: self._inputs,
            SPAN_ATTRIBUTE_METRICS: self._metrics,
            SPAN_ATTRIBUTE_OUTPUTS: self._outputs,
            **attributes,
        }
        super().__init__(name, attributes, tracer, type="task", label=label, tags=tags)

    def __enter__(self) -> te.Self:
        self._parent_task = current_task_span.get()
        if self._parent_task is not None:
            self.set_attribute(SPAN_ATTRIBUTE_PARENT_TASK_ID, self._parent_task.span_id)

        self._run = current_run_span.get()
        if self._run is None:
            raise RuntimeError("You cannot start a task span without a run")

        self._context_token = current_task_span.set(self)
        return super().__enter__()

    def __exit__(
        self,
        exc_type: type[BaseException] | None,
        exc_value: BaseException | None,
        traceback: types.TracebackType | None,
    ) -> None:
        self.set_attribute(SPAN_ATTRIBUTE_PARAMS, self._params)
        self.set_attribute(SPAN_ATTRIBUTE_INPUTS, self._inputs, schema=False)
        self.set_attribute(SPAN_ATTRIBUTE_METRICS, self._metrics, schema=False)
        self.set_attribute(SPAN_ATTRIBUTE_OUTPUTS, self._outputs, schema=False)
        super().__exit__(exc_type, exc_value, traceback)
        if self._context_token is not None:
            current_task_span.reset(self._context_token)

    @property
    def run_id(self) -> str:
        return str(self.get_attribute(SPAN_ATTRIBUTE_RUN_ID, ""))

    @property
    def parent_task_id(self) -> str:
        return str(self.get_attribute(SPAN_ATTRIBUTE_PARENT_TASK_ID, ""))

    @property
    def run(self) -> RunSpan:
        if self._run is None:
            raise ValueError("Task span is not in an active run")
        return self._run

    @property
    def outputs(self) -> AnyDict:
        return {ref.name: self.run.get_object(ref.hash) for ref in self._outputs}

    @property
    def output(self) -> R:
        if isinstance(self._output, Unset):
            raise TypeError("Task output is not set")
        return self._output

    @output.setter
    def output(self, value: R) -> None:
        self._output = value

    def log_output(
        self,
        name: str,
        value: t.Any,
        *,
        label: str | None = None,
        **attributes: JsonValue,
    ) -> str:
        label = label or clean_str(name)
        hash_ = self.run.log_object(
            value,
            label=label,
            event_name=EVENT_NAME_OBJECT_OUTPUT,
        )
        self._outputs.append(ObjectRef(name, label=label, hash=hash_, attributes=attributes))
        return hash_

    @property
    def params(self) -> AnyDict:
        return self._params

    def log_param(self, key: str, value: t.Any) -> None:
        self.log_params(**{key: value})

    def log_params(self, **params: t.Any) -> None:
        self._params.update(params)

    @property
    def inputs(self) -> AnyDict:
        return {ref.name: self.run.get_object(ref.hash) for ref in self._inputs}

    def log_input(
        self,
        name: str,
        value: t.Any,
        *,
        label: str | None = None,
        **attributes: JsonValue,
    ) -> str:
        label = label or clean_str(name)
        hash_ = self.run.log_object(
            value,
            label=label,
            event_name=EVENT_NAME_OBJECT_INPUT,
        )
        self._inputs.append(ObjectRef(name, label=label, hash=hash_, attributes=attributes))
        return hash_

    @property
    def metrics(self) -> dict[str, list[Metric]]:
        return self._metrics

    @t.overload
    def log_metric(
        self,
        key: str,
        value: float | bool,
        *,
        step: int = 0,
        origin: t.Any | None = None,
        timestamp: datetime | None = None,
        mode: MetricAggMode | None = None,
        attributes: JsonDict | None = None,
    ) -> Metric: ...

    @t.overload
    def log_metric(
        self,
        key: str,
        value: Metric,
        *,
        origin: t.Any | None = None,
        mode: MetricAggMode | None = None,
    ) -> Metric: ...

    def log_metric(
        self,
        key: str,
        value: float | bool | Metric,
        *,
        step: int = 0,
        origin: t.Any | None = None,
        timestamp: datetime | None = None,
        mode: MetricAggMode | None = None,
        attributes: JsonDict | None = None,
    ) -> Metric:
        metric = (
            value
            if isinstance(value, Metric)
            else Metric(
                float(value), step, timestamp or datetime.now(timezone.utc), attributes or {}
            )
        )

        key = clean_str(key)

        # For every metric we log, also log it to the run
        # with our `label` as a prefix.
        #
        # Let the run handle the origin and mode aggregation
        # for us as we don't have access to the other times
        # this task-metric was logged here.

        if (run := current_run_span.get()) is not None:
            metric = run.log_metric(key, metric, prefix=self._label, origin=origin, mode=mode)

        self._metrics.setdefault(key, []).append(metric)

        return metric

    def get_average_metric_value(self, key: str | None = None) -> float:
        metrics = (
            self._metrics.get(key, [])
            if key is not None
            else [m for ms in self._metrics.values() for m in ms]
        )
        return sum(metric.value for metric in metrics) / len(
            metrics,
        )


def prepare_otlp_attributes(
    attributes: AnyDict,
) -> dict[str, otel_types.AttributeValue]:
    return {key: prepare_otlp_attribute(value) for key, value in attributes.items()}


def prepare_otlp_attribute(value: t.Any) -> otel_types.AttributeValue:
    if isinstance(value, str | int | bool | float):
        return value
    return json_dumps(value)<|MERGE_RESOLUTION|>--- conflicted
+++ resolved
@@ -1,10 +1,6 @@
 import hashlib
 import logging
-<<<<<<< HEAD
-import re
 import time
-=======
->>>>>>> c0a712b2
 import types
 import typing as t
 from contextvars import ContextVar, Token
@@ -418,18 +414,9 @@
         data_hash = serialized.data_hash
         schema_hash = serialized.schema_hash
 
-<<<<<<< HEAD
-        # Store object if we haven't already
-        if data_hash not in self._objects:
-            self._objects[data_hash] = self._create_object(serialized)
-            self._pending_objects[data_hash] = self._objects[data_hash]
-
-        object_ = self._objects[data_hash]
-=======
         # Create a composite key that represents both data and schema
         hash_input = f"{data_hash}:{schema_hash}"
         composite_hash = hashlib.sha1(hash_input.encode()).hexdigest()[:16]  # noqa: S324
->>>>>>> c0a712b2
 
         # Store schema if new
         if schema_hash not in self._object_schemas:
@@ -443,8 +430,7 @@
 
             # Store with composite hash so we can look it up by the combination
             self._objects[composite_hash] = obj
-
-        object_ = self._objects[composite_hash]
+            self._pending_objects[composite_hash] = obj
 
         # Build event attributes, use composite hash in events
         event_attributes = {
@@ -460,7 +446,7 @@
         self.log_event(name=event_name, attributes=event_attributes)
         self.push_update()
 
-        return object_.hash
+        return composite_hash
 
     def _store_file_by_hash(self, data: bytes, full_path: str) -> str:
         """
