import logging
import re
import types
import typing as t
from contextvars import ContextVar, Token
from copy import deepcopy
from datetime import datetime, timezone
from pathlib import Path

import typing_extensions as te
from fsspec import AbstractFileSystem  # type: ignore [import-untyped]
from logfire._internal.json_encoder import logfire_json_dumps as json_dumps
from logfire._internal.json_schema import (
    JsonSchemaProperties,
    attributes_json_schema,
    create_json_schema,
)
from logfire._internal.tracer import OPEN_SPANS
from logfire._internal.utils import uniquify_sequence
from opentelemetry import context as context_api
from opentelemetry import trace as trace_api
from opentelemetry.sdk.trace import ReadableSpan
from opentelemetry.trace import Tracer
from opentelemetry.util import types as otel_types
from ulid import ULID

from dreadnode.constants import MAX_INLINE_OBJECT_BYTES
from dreadnode.metric import Metric, MetricDict
from dreadnode.object import Object, ObjectRef, ObjectUri, ObjectVal
from dreadnode.serialization import Serialized, serialize
from dreadnode.storage.artifact_storage import ArtifactStorage
from dreadnode.tracing.artifact_tree import ArtifactTreeBuilder, DirectoryNode
from dreadnode.types import UNSET, AnyDict, JsonDict, JsonValue, Unset
from dreadnode.version import VERSION

from .constants import (
    EVENT_ATTRIBUTE_LINK_HASH,
    EVENT_ATTRIBUTE_OBJECT_HASH,
    EVENT_ATTRIBUTE_OBJECT_LABEL,
    EVENT_ATTRIBUTE_ORIGIN_SPAN_ID,
    EVENT_NAME_OBJECT,
    EVENT_NAME_OBJECT_INPUT,
    EVENT_NAME_OBJECT_LINK,
    EVENT_NAME_OBJECT_METRIC,
    EVENT_NAME_OBJECT_OUTPUT,
    METRIC_ATTRIBUTE_SOURCE_HASH,
    SPAN_ATTRIBUTE_ARTIFACTS,
    SPAN_ATTRIBUTE_INPUTS,
    SPAN_ATTRIBUTE_LABEL,
    SPAN_ATTRIBUTE_LARGE_ATTRIBUTES,
    SPAN_ATTRIBUTE_METRICS,
    SPAN_ATTRIBUTE_OBJECT_SCHEMAS,
    SPAN_ATTRIBUTE_OBJECTS,
    SPAN_ATTRIBUTE_OUTPUTS,
    SPAN_ATTRIBUTE_PARAMS,
    SPAN_ATTRIBUTE_PARENT_TASK_ID,
    SPAN_ATTRIBUTE_PROJECT,
    SPAN_ATTRIBUTE_RUN_ID,
    SPAN_ATTRIBUTE_SCHEMA,
    SPAN_ATTRIBUTE_TAGS_,
    SPAN_ATTRIBUTE_TYPE,
    SPAN_ATTRIBUTE_VERSION,
    SpanType,
)

logger = logging.getLogger(__name__)

R = t.TypeVar("R")


current_task_span: ContextVar["TaskSpan[t.Any] | None"] = ContextVar(
    "current_task_span",
    default=None,
)
current_run_span: ContextVar["RunSpan | None"] = ContextVar("current_run_span", default=None)


class Span(ReadableSpan):
    def __init__(
        self,
        name: str,
        attributes: AnyDict,
        tracer: Tracer,
        *,
        label: str | None = None,
        type: SpanType = "span",
        tags: t.Sequence[str] | None = None,
    ) -> None:
        self._label = label or ""
        self._span_name = name
        self._pre_attributes = {
            SPAN_ATTRIBUTE_VERSION: VERSION,
            SPAN_ATTRIBUTE_TYPE: type,
            SPAN_ATTRIBUTE_LABEL: self._label,
            SPAN_ATTRIBUTE_TAGS_: uniquify_sequence(tags or ()),
            **attributes,
        }
        self._tracer = tracer

        self._schema: JsonSchemaProperties = JsonSchemaProperties({})
        self._token: object | None = None  # trace sdk context
        self._span: trace_api.Span | None = None

    if not t.TYPE_CHECKING:

        def __getattr__(self, name: str) -> t.Any:
            return getattr(self._span, name)

    def __enter__(self) -> te.Self:
        if self._span is None:
            self._span = self._tracer.start_span(
                name=self._span_name,
                attributes=prepare_otlp_attributes(self._pre_attributes),
            )

        self._span.__enter__()

        OPEN_SPANS.add(self._span)  # type: ignore [arg-type]

        if self._token is None:
            self._token = context_api.attach(trace_api.set_span_in_context(self._span))

        return self

    def __exit__(
        self,
        exc_type: type[BaseException] | None,
        exc_value: BaseException | None,
        traceback: types.TracebackType | None,
    ) -> None:
        if self._token is None or self._span is None:
            return

        context_api.detach(self._token)
        self._token = None

        if not self._span.is_recording():
            return

        self._span.set_attribute(
            SPAN_ATTRIBUTE_SCHEMA,
            attributes_json_schema(self._schema) if self._schema else r"{}",
        )
        self._span.__exit__(exc_type, exc_value, traceback)

        OPEN_SPANS.discard(self._span)  # type: ignore [arg-type]

    @property
    def span_id(self) -> str:
        if self._span is None:
            raise ValueError("Span is not active")
        return trace_api.format_span_id(self._span.get_span_context().span_id)

    @property
    def trace_id(self) -> str:
        if self._span is None:
            raise ValueError("Span is not active")
        return trace_api.format_trace_id(self._span.get_span_context().trace_id)

    @property
    def is_recording(self) -> bool:
        if self._span is None:
            return False
        return self._span.is_recording()

    @property
    def tags(self) -> tuple[str, ...]:
        return tuple(self.get_attribute(SPAN_ATTRIBUTE_TAGS_, ()))

    @tags.setter
    def tags(self, new_tags: t.Sequence[str]) -> None:
        self.set_attribute(SPAN_ATTRIBUTE_TAGS_, uniquify_sequence(new_tags))

    def set_attribute(
        self,
        key: str,
        value: t.Any,
        *,
        schema: bool = True,
        raw: bool = False,
    ) -> None:
        self._added_attributes = True
        if schema and raw is False:
            self._schema[key] = create_json_schema(value, set())
        otel_value = self._pre_attributes[key] = value if raw else prepare_otlp_attribute(value)
        if self._span is not None:
            self._span.set_attribute(key, otel_value)
        self._pre_attributes[key] = otel_value

    def set_attributes(self, attributes: AnyDict) -> None:
        for key, value in attributes.items():
            self.set_attribute(key, value)

    def get_attributes(self) -> AnyDict:
        if self._span is not None:
            return getattr(self._span, "attributes", {})
        return self._pre_attributes

    def get_attribute(self, key: str, default: t.Any) -> t.Any:
        return self.get_attributes().get(key, default)

    def log_event(
        self,
        name: str,
        attributes: AnyDict | None = None,
    ) -> None:
        if self._span is not None:
            self._span.add_event(
                name,
                attributes=prepare_otlp_attributes(attributes or {}),
            )


class RunUpdateSpan(Span):
    def __init__(
        self,
        run_id: str,
        tracer: Tracer,
        project: str,
        *,
        metrics: MetricDict | None = None,
        params: JsonDict | None = None,
        inputs: JsonDict | None = None,
    ) -> None:
        attributes: AnyDict = {
            SPAN_ATTRIBUTE_RUN_ID: run_id,
            SPAN_ATTRIBUTE_PROJECT: project,
        }

        if metrics:
            attributes[SPAN_ATTRIBUTE_METRICS] = metrics
        if params:
            attributes[SPAN_ATTRIBUTE_PARAMS] = params
        if inputs:
            attributes[SPAN_ATTRIBUTE_INPUTS] = inputs

        super().__init__(f"run.{run_id}.update", attributes, tracer, type="run_update")


class RunSpan(Span):
    def __init__(
        self,
        name: str,
        project: str,
        attributes: AnyDict,
        tracer: Tracer,
        file_system: AbstractFileSystem,
        prefix_path: str,
        params: AnyDict | None = None,
        metrics: MetricDict | None = None,
        run_id: str | None = None,
        tags: t.Sequence[str] | None = None,
    ) -> None:
        self._params = params or {}
        self._metrics = metrics or {}
        self._objects: dict[str, Object] = {}
        self._object_schemas: dict[str, JsonDict] = {}
        self._inputs: list[ObjectRef] = []
        self._outputs: list[ObjectRef] = []
        self._artifacts: list[DirectoryNode] = []
        self.project = project

        self._last_pushed_params = deepcopy(self._params)
        self._last_pushed_metrics = deepcopy(self._metrics)

        self._context_token: Token[RunSpan | None] | None = None  # contextvars context
        self._file_system = file_system
        self._prefix_path = prefix_path

        attributes = {
            SPAN_ATTRIBUTE_RUN_ID: str(run_id or ULID()),
            SPAN_ATTRIBUTE_PROJECT: project,
            SPAN_ATTRIBUTE_PARAMS: self._params,
            SPAN_ATTRIBUTE_METRICS: self._metrics,
            **attributes,
        }
        super().__init__(name, attributes, tracer, type="run", tags=tags)

    def __enter__(self) -> te.Self:
        if current_run_span.get() is not None:
            raise RuntimeError("You cannot start a run span within another run")

        self._context_token = current_run_span.set(self)
        return super().__enter__()

    def __exit__(
        self,
        exc_type: type[BaseException] | None,
        exc_value: BaseException | None,
        traceback: types.TracebackType | None,
    ) -> None:
        self.set_attribute(SPAN_ATTRIBUTE_PARAMS, self._params)
        self.set_attribute(SPAN_ATTRIBUTE_INPUTS, self._inputs, schema=False)
        self.set_attribute(SPAN_ATTRIBUTE_METRICS, self._metrics, schema=False)
        self.set_attribute(SPAN_ATTRIBUTE_OBJECTS, self._objects, schema=False)
        self.set_attribute(SPAN_ATTRIBUTE_OBJECT_SCHEMAS, self._object_schemas, schema=False)
        self.set_attribute(SPAN_ATTRIBUTE_ARTIFACTS, self._artifacts, schema=False)

        # Mark our objects attribute as large so it's stored separately
        self.set_attribute(
            SPAN_ATTRIBUTE_LARGE_ATTRIBUTES,
            [SPAN_ATTRIBUTE_OBJECTS, SPAN_ATTRIBUTE_OBJECT_SCHEMAS],
            raw=True,
        )

        super().__exit__(exc_type, exc_value, traceback)
        if self._context_token is not None:
            current_run_span.reset(self._context_token)

    def push_update(self) -> None:
        if self._span is None:
            return

        metrics: MetricDict | None = None
        if self._last_pushed_metrics != self._metrics:
            metrics = self._metrics
            self._last_pushed_metrics = deepcopy(self._metrics)

        params: JsonDict | None = None
        if self._last_pushed_params != self._params:
            params = self._params
            self._last_pushed_params = deepcopy(self._params)

        if metrics is None and params is None:
            return

        with RunUpdateSpan(
            run_id=self.run_id,
            project=self.project,
            tracer=self._tracer,
            params=params,
            metrics=metrics,
        ):
            pass

    @property
    def run_id(self) -> str:
        return str(self.get_attribute(SPAN_ATTRIBUTE_RUN_ID, ""))

    def log_object(
        self,
        value: t.Any,
        *,
        label: str | None = None,
        event_name: str = EVENT_NAME_OBJECT,
        **attributes: JsonValue,
    ) -> str:
        serialized = serialize(value)
        data_hash = serialized.data_hash
        schema_hash = serialized.schema_hash

        # Store object if we haven't already
        if data_hash not in self._objects:
            self._objects[data_hash] = self._create_object(serialized)

        object_ = self._objects[data_hash]

        # Store schema if new
        if schema_hash not in self._object_schemas:
            self._object_schemas[schema_hash] = serialized.schema

        # Build event attributes
        event_attributes = {
            **attributes,
            EVENT_ATTRIBUTE_OBJECT_HASH: object_.hash,
            EVENT_ATTRIBUTE_ORIGIN_SPAN_ID: trace_api.format_span_id(
                trace_api.get_current_span().get_span_context().span_id,
            ),
        }
        if label is not None:
            event_attributes[EVENT_ATTRIBUTE_OBJECT_LABEL] = label

        self.log_event(name=event_name, attributes=event_attributes)
        return object_.hash

    def _store_file_by_hash(self, data: str | bytes, full_path: str) -> str:
        """
        Writes data to the given full_path in the object store if it doesn't already exist.

        Args:
            data: Content to write. Can be a string or bytes.
            full_path: The path in the object store (e.g., S3 key or local path).

        Returns:
            The unstrip_protocol version of the full path (for object store URI).
        """
        if not self._file_system.exists(full_path):
            logger.debug("Storing new object at: %s", full_path)
            mode = "w" if isinstance(data, str) else "wb"
            with self._file_system.open(full_path, mode) as f:
                f.write(data)

        return str(self._file_system.unstrip_protocol(full_path))

    def _create_object(self, serialized: Serialized) -> Object:
        """Create an ObjectVal or ObjectUri depending on size."""
        data = serialized.data
        data_len = serialized.data_len
        data_hash = serialized.data_hash
        schema_hash = serialized.schema_hash

        if data is None or data_len <= MAX_INLINE_OBJECT_BYTES:
            return ObjectVal(
                hash=data_hash,
                value=data,
                schema_hash=schema_hash,
            )

        # Offload to file system (e.g., S3)
        full_path = f"{self._prefix_path.rstrip('/')}/{data_hash}"
<<<<<<< HEAD

        object_uri = self._store_file_by_hash(data, full_path)
=======
        with self._file_system.open(full_path, "wb") as f:
            f.write(serialized.data_bytes)
>>>>>>> ec00aac1

        return ObjectUri(
            hash=data_hash,
            uri=object_uri,
            schema_hash=schema_hash,
            size=data_len,
        )

    def get_object(self, hash_: str) -> t.Any:
        return self._objects[hash_]

    def link_objects(self, object_hash: str, link_hash: str, **attributes: JsonValue) -> None:
        self.log_event(
            name=EVENT_NAME_OBJECT_LINK,
            attributes={
                **attributes,
                EVENT_ATTRIBUTE_OBJECT_HASH: object_hash,
                EVENT_ATTRIBUTE_LINK_HASH: link_hash,
                EVENT_ATTRIBUTE_ORIGIN_SPAN_ID: (
                    trace_api.format_span_id(
                        trace_api.get_current_span().get_span_context().span_id,
                    )
                ),
            },
        )

    @property
    def params(self) -> AnyDict:
        return self._params

    def log_param(self, key: str, value: t.Any) -> None:
        self.log_params(**{key: value})

    def log_params(self, **params: t.Any) -> None:
        for key, value in params.items():
            self._params[key] = value

        if self._span is None:
            return

    @property
    def inputs(self) -> AnyDict:
        return {ref.name: self.get_object(ref.hash) for ref in self._inputs}

    def log_input(
        self,
        name: str,
        value: t.Any,
        *,
        label: str | None = None,
        **attributes: JsonValue,
    ) -> None:
        label = label or re.sub(r"\W+", "_", name.lower())
        hash_ = self.log_object(
            value,
            label=label,
            event_name=EVENT_NAME_OBJECT_INPUT,
            **attributes,
        )
        self._inputs.append(ObjectRef(name, label=label, hash=hash_))

    # def log_artifact(
    #     self,
    #     local_uri: str | Path,
    # ) -> ArtifactUri:
    #     """
    #     Logs a local file as an artifact to the object store using a SHA1 content hash
    #     as the key. Adds metadata including size, MIME type, and extension.

    #     Args:
    #         local_uri: The path to the local file to be logged.

    #     Returns:
    #         An ArtifactUri containing the object store URI and associated metadata.

    #     Raises:
    #         FileNotFoundError: If the given local_uri does not point to an existing file.
    #     """
    #     local_path = Path(local_uri).expanduser()
    #     if not local_path.exists():
    #         raise FileNotFoundError(f"{local_path} does not exist")
    #     local_path = local_path.resolve()

    #     # Read file content
    #     with local_path.open("rb") as f:
    #         data = f.read()

    #     # Compute SHA1 hash on the binary data
    #     data_hash = hashlib.sha1(data).hexdigest()[:16]  # (using sha1 for speed)
    #     file_extension = local_path.suffix  # includes the dot, like ".csv"
    #     full_path = f"{self._prefix_path.rstrip('/')}/{data_hash}{file_extension}"

    #     # Store and get object URI
    #     object_uri = self._store_file_by_hash(data, full_path)
    #     size_bytes = len(data)
    #     mime_type, _ = mimetypes.guess_type(str(local_path))

    #     # Build and return artifact
    #     artifact = ArtifactUri(
    #         uri=object_uri,
    #         sha1=data_hash,
    #         size_bytes=size_bytes,
    #         mime_type=mime_type,
    #         file_extension=file_extension.lstrip("."),
    #     )
    #     self._artifacts.append(artifact)

    #     return artifact

    def log_artifact(
        self,
        local_uri: str | Path,
    ) -> DirectoryNode:
        """
        Logs a local file or directory as an artifact to the object store.
        Preserves directory structure and uses content hashing for deduplication.

        Args:
            local_uri: Path to the local file or directory

        Returns:
            DirectoryNode representing the artifact's tree structure

        Raises:
            FileNotFoundError: If the path doesn't exist
        """
        # Create storage using the existing file_system
        storage = ArtifactStorage(file_system=self._file_system)

        tree_builder = ArtifactTreeBuilder(
            storage=storage,
            prefix_path=self._prefix_path,
        )

        # Process the artifact
        artifact_tree = tree_builder.process_artifact(local_uri)

        # Store in span artifacts attribute
        self._artifacts.append(artifact_tree)

        return artifact_tree

    @property
    def metrics(self) -> MetricDict:
        return self._metrics

    @t.overload
    def log_metric(
        self,
        key: str,
        value: float | bool,
        *,
        step: int = 0,
        origin: t.Any | None = None,
        timestamp: datetime | None = None,
    ) -> None:
        ...

    @t.overload
    def log_metric(
        self,
        key: str,
        value: Metric,
        *,
        origin: t.Any | None = None,
    ) -> None:
        ...

    def log_metric(
        self,
        key: str,
        value: float | bool | Metric,
        *,
        step: int = 0,
        origin: t.Any | None = None,
        timestamp: datetime | None = None,
    ) -> None:
        metric = (
            value
            if isinstance(value, Metric)
            else Metric(float(value), step, timestamp or datetime.now(timezone.utc))
        )

        if origin is not None:
            origin_hash = self.log_object(
                origin,
                label=key,
                event_name=EVENT_NAME_OBJECT_METRIC,
            )
            metric.attributes[METRIC_ATTRIBUTE_SOURCE_HASH] = origin_hash

        self._metrics.setdefault(key, []).append(metric)
        if self._span is None:
            return

    @property
    def outputs(self) -> AnyDict:
        return {ref.name: self.get_object(ref.hash) for ref in self._outputs}

    def log_output(
        self,
        name: str,
        value: t.Any,
        *,
        label: str | None = None,
        **attributes: JsonValue,
    ) -> None:
        label = label or re.sub(r"\W+", "_", name.lower())
        hash_ = self.log_object(
            value,
            label=label,
            event_name=EVENT_NAME_OBJECT_OUTPUT,
            **attributes,
        )
        self._outputs.append(ObjectRef(name, label=label, hash=hash_))


class TaskSpan(Span, t.Generic[R]):
    def __init__(
        self,
        name: str,
        attributes: AnyDict,
        run_id: str,
        tracer: Tracer,
        *,
        label: str | None = None,
        params: AnyDict | None = None,
        metrics: MetricDict | None = None,
        tags: t.Sequence[str] | None = None,
    ) -> None:
        self._params = params or {}
        self._metrics = metrics or {}
        self._inputs: list[ObjectRef] = []
        self._outputs: list[ObjectRef] = []

        self._output: R | Unset = UNSET  # For the python output

        self._context_token: Token[TaskSpan[t.Any] | None] | None = None  # contextvars context

        attributes = {
            SPAN_ATTRIBUTE_RUN_ID: str(run_id),
            SPAN_ATTRIBUTE_PARAMS: self._params,
            SPAN_ATTRIBUTE_INPUTS: self._inputs,
            SPAN_ATTRIBUTE_METRICS: self._metrics,
            SPAN_ATTRIBUTE_OUTPUTS: self._outputs,
            **attributes,
        }
        super().__init__(name, attributes, tracer, type="task", label=label, tags=tags)

    def __enter__(self) -> te.Self:
        self._parent_task = current_task_span.get()
        if self._parent_task is not None:
            self.set_attribute(SPAN_ATTRIBUTE_PARENT_TASK_ID, self._parent_task.span_id)

        self._run = current_run_span.get()
        if self._run is None:
            raise RuntimeError("You cannot start a task span without a run")

        self._context_token = current_task_span.set(self)
        return super().__enter__()

    def __exit__(
        self,
        exc_type: type[BaseException] | None,
        exc_value: BaseException | None,
        traceback: types.TracebackType | None,
    ) -> None:
        self.set_attribute(SPAN_ATTRIBUTE_PARAMS, self._params)
        self.set_attribute(SPAN_ATTRIBUTE_INPUTS, self._inputs, schema=False)
        self.set_attribute(SPAN_ATTRIBUTE_METRICS, self._metrics, schema=False)
        self.set_attribute(SPAN_ATTRIBUTE_OUTPUTS, self._outputs, schema=False)
        super().__exit__(exc_type, exc_value, traceback)
        if self._context_token is not None:
            current_task_span.reset(self._context_token)

    @property
    def run_id(self) -> str:
        return str(self.get_attribute(SPAN_ATTRIBUTE_RUN_ID, ""))

    @property
    def parent_task_id(self) -> str:
        return str(self.get_attribute(SPAN_ATTRIBUTE_PARENT_TASK_ID, ""))

    @property
    def run(self) -> RunSpan:
        if self._run is None:
            raise ValueError("Task span is not in an active run")
        return self._run

    @property
    def outputs(self) -> AnyDict:
        return {ref.name: self.run.get_object(ref.hash) for ref in self._outputs}

    @property
    def output(self) -> R:
        if isinstance(self._output, Unset):
            raise TypeError("Task output is not set")
        return self._output

    @output.setter
    def output(self, value: R) -> None:
        self._output = value

    def log_output(
        self,
        name: str,
        value: t.Any,
        *,
        label: str | None = None,
        **attributes: JsonValue,
    ) -> None:
        label = label or re.sub(r"\W+", "_", name.lower())
        hash_ = self.run.log_object(
            value,
            label=label,
            event_name=EVENT_NAME_OBJECT_OUTPUT,
            **attributes,
        )
        self._outputs.append(ObjectRef(name, label=label, hash=hash_))

    @property
    def params(self) -> AnyDict:
        return self._params

    def log_param(self, key: str, value: t.Any) -> None:
        self.log_params(**{key: value})

    def log_params(self, **params: t.Any) -> None:
        self._params.update(params)

    @property
    def inputs(self) -> AnyDict:
        return {ref.name: self.run.get_object(ref.hash) for ref in self._inputs}

    def log_input(
        self,
        name: str,
        value: t.Any,
        *,
        label: str | None = None,
        **attributes: JsonValue,
    ) -> None:
        label = label or re.sub(r"\W+", "_", name.lower())
        hash_ = self.run.log_object(
            value,
            label=label,
            event_name=EVENT_NAME_OBJECT_INPUT,
            **attributes,
        )
        self._inputs.append(ObjectRef(name, label=label, hash=hash_))

    @property
    def metrics(self) -> dict[str, list[Metric]]:
        return self._metrics

    @t.overload
    def log_metric(
        self,
        key: str,
        value: float | bool,
        *,
        step: int = 0,
        origin: t.Any | None = None,
        timestamp: datetime | None = None,
    ) -> None:
        ...

    @t.overload
    def log_metric(
        self,
        key: str,
        value: Metric,
        *,
        origin: t.Any | None = None,
    ) -> None:
        ...

    def log_metric(
        self,
        key: str,
        value: float | bool | Metric,
        *,
        step: int = 0,
        origin: t.Any | None = None,
        timestamp: datetime | None = None,
    ) -> None:
        metric = (
            value
            if isinstance(value, Metric)
            else Metric(float(value), step, timestamp or datetime.now(timezone.utc))
        )

        if origin is not None:
            origin_hash = self.run.log_object(
                origin,
                label=key,
                event_name=EVENT_NAME_OBJECT_METRIC,
            )
            metric.attributes[METRIC_ATTRIBUTE_SOURCE_HASH] = origin_hash

        self._metrics.setdefault(key, []).append(metric)

        # For every metric we log, also log it to the run
        # with our `label` as a prefix.
        #
        # Don't include `source` as we handled it here.
        if (run := current_run_span.get()) is not None:
            run.log_metric(f"{self._label}.{key}", metric)

    def get_average_metric_value(self, key: str | None = None) -> float:
        metrics = (
            self._metrics.get(key, [])
            if key is not None
            else [m for ms in self._metrics.values() for m in ms]
        )
        return sum(metric.value for metric in metrics) / len(
            metrics,
        )


def prepare_otlp_attributes(attributes: AnyDict) -> dict[str, otel_types.AttributeValue]:
    return {key: prepare_otlp_attribute(value) for key, value in attributes.items()}


def prepare_otlp_attribute(value: t.Any) -> otel_types.AttributeValue:
    if isinstance(value, str | int | bool | float):
        return value
    return json_dumps(value)<|MERGE_RESOLUTION|>--- conflicted
+++ resolved
@@ -408,13 +408,8 @@
 
         # Offload to file system (e.g., S3)
         full_path = f"{self._prefix_path.rstrip('/')}/{data_hash}"
-<<<<<<< HEAD
 
         object_uri = self._store_file_by_hash(data, full_path)
-=======
-        with self._file_system.open(full_path, "wb") as f:
-            f.write(serialized.data_bytes)
->>>>>>> ec00aac1
 
         return ObjectUri(
             hash=data_hash,
