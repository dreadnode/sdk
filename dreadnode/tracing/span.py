import hashlib
import logging
import time
import types
import typing as t
from contextvars import ContextVar, Token
from copy import deepcopy
from datetime import datetime, timezone
from pathlib import Path

import typing_extensions as te
from fsspec import AbstractFileSystem  # type: ignore [import-untyped]
from logfire._internal.json_encoder import logfire_json_dumps as json_dumps
from logfire._internal.json_schema import (
    JsonSchemaProperties,
    attributes_json_schema,
    create_json_schema,
)
from logfire._internal.tracer import OPEN_SPANS
from logfire._internal.utils import uniquify_sequence
from opentelemetry import context as context_api
from opentelemetry import propagate
from opentelemetry import trace as trace_api
from opentelemetry.sdk.trace import ReadableSpan
from opentelemetry.trace import Tracer
from opentelemetry.trace.propagation.tracecontext import TraceContextTextMapPropagator
from opentelemetry.trace.status import Status, StatusCode
from opentelemetry.util import types as otel_types
from ulid import ULID

from dreadnode.artifact.merger import ArtifactMerger
from dreadnode.artifact.storage import ArtifactStorage
from dreadnode.artifact.tree_builder import ArtifactTreeBuilder, DirectoryNode
from dreadnode.constants import DEFAULT_MAX_INLINE_OBJECT_BYTES
from dreadnode.convert import run_span_to_graph
from dreadnode.metric import Metric, MetricAggMode, MetricsDict
from dreadnode.object import Object, ObjectRef, ObjectUri, ObjectVal
from dreadnode.serialization import Serialized, serialize
<<<<<<< HEAD
from dreadnode.storage_utils import with_credential_refresh
from dreadnode.types import UNSET, AnyDict, JsonDict, Unset
from dreadnode.util import clean_str
from dreadnode.version import VERSION

from .constants import (
=======
from dreadnode.tracing.constants import (
>>>>>>> 777abc24
    EVENT_ATTRIBUTE_LINK_HASH,
    EVENT_ATTRIBUTE_OBJECT_HASH,
    EVENT_ATTRIBUTE_OBJECT_LABEL,
    EVENT_ATTRIBUTE_ORIGIN_SPAN_ID,
    EVENT_NAME_OBJECT,
    EVENT_NAME_OBJECT_INPUT,
    EVENT_NAME_OBJECT_LINK,
    EVENT_NAME_OBJECT_METRIC,
    EVENT_NAME_OBJECT_OUTPUT,
    METRIC_ATTRIBUTE_SOURCE_HASH,
    SPAN_ATTRIBUTE_ARTIFACTS,
    SPAN_ATTRIBUTE_INPUTS,
    SPAN_ATTRIBUTE_LABEL,
    SPAN_ATTRIBUTE_LARGE_ATTRIBUTES,
    SPAN_ATTRIBUTE_METRICS,
    SPAN_ATTRIBUTE_OBJECT_SCHEMAS,
    SPAN_ATTRIBUTE_OBJECTS,
    SPAN_ATTRIBUTE_OUTPUTS,
    SPAN_ATTRIBUTE_PARAMS,
    SPAN_ATTRIBUTE_PARENT_TASK_ID,
    SPAN_ATTRIBUTE_PROJECT,
    SPAN_ATTRIBUTE_RUN_ID,
    SPAN_ATTRIBUTE_SCHEMA,
    SPAN_ATTRIBUTE_TAGS_,
    SPAN_ATTRIBUTE_TYPE,
    SPAN_ATTRIBUTE_VERSION,
    SpanType,
)
from dreadnode.types import UNSET, AnyDict, JsonDict, Unset
from dreadnode.util import clean_str
from dreadnode.version import VERSION

if t.TYPE_CHECKING:
    import networkx as nx  # type: ignore [import-untyped]

logger = logging.getLogger(__name__)

R = t.TypeVar("R")


current_task_span: ContextVar["TaskSpan[t.Any] | None"] = ContextVar(
    "current_task_span",
    default=None,
)
current_run_span: ContextVar["RunSpan | None"] = ContextVar(
    "current_run_span",
    default=None,
)


def _format_status(status: Status) -> str:
    """Format the status for display."""
    if status.status_code == StatusCode.ERROR:
        if status.description is None:
            return "'error'"
        return f"'error - {status.description}'"
    return "'ok'"


class Span(ReadableSpan):
    def __init__(
        self,
        name: str,
        tracer: Tracer,
        *,
        attributes: AnyDict | None = None,
        label: str | None = None,
        type: SpanType = "span",
        tags: t.Sequence[str] | None = None,
    ) -> None:
        self._label = label or ""
        self._span_name = name

        tags = [tags] if isinstance(tags, str) else list(tags or [])
        tags = [clean_str(t) for t in tags]
        self.tags: tuple[str, ...] = uniquify_sequence(tags)

        self._pre_attributes = {
            SPAN_ATTRIBUTE_VERSION: VERSION,
            SPAN_ATTRIBUTE_TYPE: type,
            SPAN_ATTRIBUTE_LABEL: self._label,
            SPAN_ATTRIBUTE_TAGS_: self.tags,
            **(attributes or {}),
        }
        self._tracer = tracer

        self._schema: JsonSchemaProperties = JsonSchemaProperties({})
        self._token: object | None = None  # trace sdk context
        self._span: trace_api.Span | None = None

    if not t.TYPE_CHECKING:

        def __getattr__(self, name: str) -> t.Any:
            return getattr(self._span, name)

    def __enter__(self) -> te.Self:
        if self._span is None:
            self._span = self._tracer.start_span(
                name=self._span_name,
                attributes=prepare_otlp_attributes(self._pre_attributes),
            )

        self._span.__enter__()

        OPEN_SPANS.add(self._span)  # type: ignore [arg-type]

        if self._token is None:
            self._token = context_api.attach(trace_api.set_span_in_context(self._span))

        return self

    def __exit__(
        self,
        exc_type: type[BaseException] | None,
        exc_value: BaseException | None,
        traceback: types.TracebackType | None,
    ) -> None:
        if self._token is None or self._span is None:
            return

        context_api.detach(self._token)  # type: ignore [arg-type]
        self._token = None

        if not self._span.is_recording():
            return

        self._span.set_attribute(
            SPAN_ATTRIBUTE_SCHEMA,
            attributes_json_schema(self._schema) if self._schema else r"{}",
        )
        self._span.set_attribute(SPAN_ATTRIBUTE_TAGS_, self.tags)

        self._span.__exit__(exc_type, exc_value, traceback)

        OPEN_SPANS.discard(self._span)  # type: ignore [arg-type]

    @property
    def span_id(self) -> str:
        if self._span is None:
            raise ValueError("Span is not active")
        return trace_api.format_span_id(self._span.get_span_context().span_id)

    @property
    def trace_id(self) -> str:
        if self._span is None:
            raise ValueError("Span is not active")
        return trace_api.format_trace_id(self._span.get_span_context().trace_id)

    @property
    def label(self) -> str:
        """Get the label of the span."""
        return self._label

    @property
    def is_recording(self) -> bool:
        """Check if the span is currently recording."""
        if self._span is None:
            return False
        return self._span.is_recording()

    @property
    def active(self) -> bool:
        """Check if the span is currently active (recording)."""
        return self._span is not None and self._span.is_recording()

    @property
    def failed(self) -> bool:
        """Check if the span has failed."""
        return self.status.status_code == StatusCode.ERROR

    @property
    def duration(self) -> float:
        """Get the duration of the span in seconds."""
        if self._span is None:
            return 0.0
        end_time = self.end_time or time.time()
        return (end_time - self.start_time) if self.start_time else 0.0

    def set_tags(self, tags: t.Sequence[str]) -> None:
        tags = [tags] if isinstance(tags, str) else list(tags)
        tags = [clean_str(t) for t in tags]
        self.tags = uniquify_sequence(tags)

    def add_tags(self, tags: t.Sequence[str]) -> None:
        tags = [tags] if isinstance(tags, str) else list(tags)
        self.set_tags([*self.tags, *tags])

    def set_attribute(
        self,
        key: str,
        value: t.Any,
        *,
        schema: bool = True,
        raw: bool = False,
    ) -> None:
        self._added_attributes = True
        if schema and raw is False:
            self._schema[key] = create_json_schema(value, set())
        otel_value = self._pre_attributes[key] = value if raw else prepare_otlp_attribute(value)
        if self._span is not None:
            self._span.set_attribute(key, otel_value)
        self._pre_attributes[key] = otel_value

    def set_attributes(self, attributes: AnyDict) -> None:
        for key, value in attributes.items():
            self.set_attribute(key, value)

    def get_attributes(self) -> AnyDict:
        if self._span is not None:
            return getattr(self._span, "attributes", {})
        return self._pre_attributes

    def get_attribute(self, key: str, default: t.Any) -> t.Any:
        return self.get_attributes().get(key, default)

    def log_event(
        self,
        name: str,
        attributes: AnyDict | None = None,
    ) -> None:
        if self._span is not None:
            self._span.add_event(
                name,
                attributes=prepare_otlp_attributes(attributes or {}),
            )

    def set_exception(
        self,
        exception: BaseException,
        *,
        attributes: AnyDict | None = None,
        status: Status | None = None,
    ) -> None:
        if self._span is None:
            raise ValueError("Span is not active")

        if status is None:
            status = Status(StatusCode.ERROR, str(exception))

        self._span.set_status(status)
        self._span.record_exception(
            exception,
            attributes=prepare_otlp_attributes(attributes or {}),
        )

    def __repr__(self) -> str:
        return (
            f"{self.__class__.__name__}(name='{self._span_name}', id={self.span_id},"
            f"label='{self._label}', status={_format_status(self.status)}, active={self.is_recording})"
        )

    def __str__(self) -> str:
        return f"{self._span_name} ({self._label})" if self._label else self._span_name


class RunContext(te.TypedDict):
    """Context for transferring and continuing runs in other places."""

    run_id: str
    run_name: str
    project: str
    trace_context: dict[str, str]


class RunUpdateSpan(Span):
    def __init__(
        self,
        run_id: str,
        tracer: Tracer,
        project: str,
        *,
        metrics: MetricsDict | None = None,
        params: JsonDict | None = None,
        inputs: list[ObjectRef] | None = None,
        outputs: list[ObjectRef] | None = None,
        objects: dict[str, Object] | None = None,
        object_schemas: dict[str, JsonDict] | None = None,
    ) -> None:
        attributes: AnyDict = {
            SPAN_ATTRIBUTE_RUN_ID: run_id,
            SPAN_ATTRIBUTE_PROJECT: project,
            **({SPAN_ATTRIBUTE_METRICS: metrics} if metrics else {}),
            **({SPAN_ATTRIBUTE_PARAMS: params} if params else {}),
            **({SPAN_ATTRIBUTE_INPUTS: inputs} if inputs else {}),
            **({SPAN_ATTRIBUTE_OUTPUTS: outputs} if outputs else {}),
            **({SPAN_ATTRIBUTE_OBJECTS: objects} if objects else {}),
            **({SPAN_ATTRIBUTE_OBJECT_SCHEMAS: object_schemas} if object_schemas else {}),
        }

        # Mark objects and schemas as large attributes if present
        if objects or object_schemas:
            large_attrs = []
            if objects:
                large_attrs.append(SPAN_ATTRIBUTE_OBJECTS)
            if object_schemas:
                large_attrs.append(SPAN_ATTRIBUTE_OBJECT_SCHEMAS)
            attributes[SPAN_ATTRIBUTE_LARGE_ATTRIBUTES] = large_attrs

        super().__init__(f"run.{run_id}.update", tracer, type="run_update", attributes=attributes)

    def __repr__(self) -> str:
        status = "active" if self.is_recording else "inactive"
        run_id = self.get_attribute(SPAN_ATTRIBUTE_RUN_ID, "unknown")
        project = self.get_attribute(SPAN_ATTRIBUTE_PROJECT, "unknown")
        return f"RunUpdateSpan(run_id='{run_id}', project='{project}', status={status})"

    def __str__(self) -> str:
        run_id = self.get_attribute(SPAN_ATTRIBUTE_RUN_ID, "unknown")
        return f"run.{run_id}.update"


class RunSpan(Span):
    def __init__(
        self,
        name: str,
        project: str,
        tracer: Tracer,
        file_system: AbstractFileSystem,
        prefix_path: str,
        *,
        attributes: AnyDict | None = None,
        params: AnyDict | None = None,
        metrics: MetricsDict | None = None,
        tags: t.Sequence[str] | None = None,
        autolog: bool = True,
        update_frequency: int = 5,
        run_id: str | ULID | None = None,
        type: SpanType = "run",
        credential_refresher: t.Callable[[], bool] | None = None,
    ) -> None:
        self.autolog = autolog
        self.project = project

        self._params = params or {}
        self._metrics = metrics or {}
        self._objects: dict[str, Object] = {}
        self._object_schemas: dict[str, JsonDict] = {}
        self._inputs: list[ObjectRef] = []
        self._outputs: list[ObjectRef] = []
        self._artifact_storage = ArtifactStorage(
            file_system=file_system, credential_refresher=credential_refresher
        )
        self._artifacts: list[DirectoryNode] = []
        self._artifact_merger = ArtifactMerger()
        self._artifact_tree_builder = ArtifactTreeBuilder(
            storage=self._artifact_storage,
            prefix_path=prefix_path,
        )

        # Update mechanics
        self._last_update_time = time.time()
        self._update_frequency = update_frequency
        self._pending_params = deepcopy(self._params)
        self._pending_inputs = deepcopy(self._inputs)
        self._pending_outputs = deepcopy(self._outputs)
        self._pending_metrics = deepcopy(self._metrics)
        self._pending_objects = deepcopy(self._objects)
        self._pending_object_schemas = deepcopy(self._object_schemas)

        self._context_token: Token[RunSpan | None] | None = None  # contextvars context
        self._remote_context: dict[str, str] | None = None  # remote run trace context
        self._remote_token: object | None = None
        self._file_system = file_system
        self._prefix_path = prefix_path

        self._tasks: list[TaskSpan[t.Any]] = []

        attributes = {
            SPAN_ATTRIBUTE_RUN_ID: str(run_id or ULID()),
            SPAN_ATTRIBUTE_PROJECT: project,
            **(attributes or {}),
        }
        self._credential_refresher = credential_refresher
        super().__init__(name, tracer, attributes=attributes, type=type, tags=tags)

    @classmethod
    def from_context(
        cls,
        context: RunContext,
        tracer: Tracer,
        file_system: AbstractFileSystem,
        prefix_path: str,
        credential_refresher: t.Callable[[], bool] | None = None,
    ) -> "RunSpan":
        self = RunSpan(
            name=f"run.{context['run_id']}.fragment",
            project=context["project"],
            attributes={},
            tracer=tracer,
            file_system=file_system,
            prefix_path=prefix_path,
            type="run_fragment",
            run_id=context["run_id"],
            credential_refresher=credential_refresher,
        )

        self._remote_context = context["trace_context"]

        return self

    def __enter__(self) -> te.Self:
        if current_run_span.get() is not None:
            raise RuntimeError("You cannot start a run span within another run")

        if self._remote_context is not None:
            # If the global propagator is a NoExtract instance, we can't continue
            # a trace, so we'll bypass it and use the W3C propagator directly.
            global_propagator = propagate.get_global_textmap()
            if "NoExtract" in type(global_propagator).__name__:
                w3c_propagator = TraceContextTextMapPropagator()
                otel_context = w3c_propagator.extract(carrier=self._remote_context)
            else:
                otel_context = propagate.extract(carrier=self._remote_context)

            span_context = trace_api.get_current_span(otel_context).get_span_context()

            # If we have a valid trace_id, we can attach the context and continue the trace.
            if span_context.trace_id != 0:
                self._remote_token = context_api.attach(otel_context)
            else:
                # Fall back to creating a new span if the context is invalid.
                super().__enter__()
        else:
            super().__enter__()

        self._context_token = current_run_span.set(self)
        self.push_update(force=True)

        return self

    def __exit__(
        self,
        exc_type: type[BaseException] | None,
        exc_value: BaseException | None,
        traceback: types.TracebackType | None,
    ) -> None:
        if self._remote_context is not None:
            super().__enter__()  # Now we can open our actually span

        # When we finally close out the final span, include all the
        # full data attributes, so we can skip the update spans during
        # db queries later.
        self.set_attribute(SPAN_ATTRIBUTE_PARAMS, self._params, schema=False)
        self.set_attribute(SPAN_ATTRIBUTE_INPUTS, self._inputs, schema=False)
        self.set_attribute(SPAN_ATTRIBUTE_OUTPUTS, self._outputs, schema=False)
        self.set_attribute(SPAN_ATTRIBUTE_METRICS, self._metrics, schema=False)
        self.set_attribute(SPAN_ATTRIBUTE_OBJECTS, self._objects, schema=False)
        self.set_attribute(
            SPAN_ATTRIBUTE_OBJECT_SCHEMAS,
            self._object_schemas,
            schema=False,
        )
        self.set_attribute(SPAN_ATTRIBUTE_ARTIFACTS, self._artifacts, schema=False)

        # Mark our objects attribute as large so it's stored separately
        self.set_attribute(
            SPAN_ATTRIBUTE_LARGE_ATTRIBUTES,
            [SPAN_ATTRIBUTE_OBJECTS, SPAN_ATTRIBUTE_OBJECT_SCHEMAS],
            raw=True,
        )

        super().__exit__(exc_type, exc_value, traceback)

        if self._remote_token is not None:
            context_api.detach(self._remote_token)  # type: ignore [arg-type]

        if self._context_token is not None:
            current_run_span.reset(self._context_token)

    def _refresh_credentials_if_needed(self) -> None:
        if self._credential_refresher:
            self._credential_refresher()

    def push_update(self, *, force: bool = False) -> None:
        if self._span is None:
            return

        current_time = time.time()
        force_update = force or (current_time - self._last_update_time >= self._update_frequency)
        should_update = force_update and (
            self._pending_params
            or self._pending_inputs
            or self._pending_outputs
            or self._pending_metrics
            or self._pending_objects
            or self._pending_object_schemas
        )

        if not should_update:
            return

        with RunUpdateSpan(
            run_id=self.run_id,
            project=self.project,
            tracer=self._tracer,
            metrics=self._pending_metrics if self._pending_metrics else None,
            params=self._pending_params if self._pending_params else None,
            inputs=self._pending_inputs if self._pending_inputs else None,
            outputs=self._pending_outputs if self._pending_outputs else None,
            objects=self._pending_objects if self._pending_objects else None,
            object_schemas=self._pending_object_schemas if self._pending_object_schemas else None,
        ):
            pass

        self._pending_metrics.clear()
        self._pending_params.clear()
        self._pending_inputs.clear()
        self._pending_outputs.clear()
        self._pending_objects.clear()
        self._pending_object_schemas.clear()

        self._last_update_time = current_time

    @property
    def run_id(self) -> str:
        return str(self.get_attribute(SPAN_ATTRIBUTE_RUN_ID, ""))

    @property
    def tasks(self) -> "list[TaskSpan[t.Any]]":
        return self._tasks

    @property
    def all_tasks(self) -> "list[TaskSpan[t.Any]]":
        """Get all tasks, including subtasks."""
        all_tasks = []
        for task in self._tasks:
            all_tasks.append(task)
            all_tasks.extend(task.all_tasks)
        return all_tasks

    def log_object(
        self,
        value: t.Any,
        *,
        label: str | None = None,
        event_name: str = EVENT_NAME_OBJECT,
        attributes: AnyDict | None = None,
    ) -> str:
        serialized = serialize(value)
        data_hash = serialized.data_hash
        schema_hash = serialized.schema_hash

        # Create a composite key that represents both data and schema
        hash_input = f"{data_hash}:{schema_hash}"
        composite_hash = hashlib.sha1(hash_input.encode()).hexdigest()[:16]  # noqa: S324 # nosec

        # Store schema if new
        if schema_hash not in self._object_schemas:
            self._object_schemas[schema_hash] = serialized.schema
            self._pending_object_schemas[schema_hash] = serialized.schema

        # Check if we already have this exact composite hash
        if composite_hash not in self._objects:
            # Create a new object, but use the data_hash for deduplication of storage
            obj = self._create_object_by_hash(serialized, composite_hash)
            obj.runtime_value = value  # Store the original value for runtime access

            # Store with composite hash so we can look it up by the combination
            self._objects[composite_hash] = obj
            self._pending_objects[composite_hash] = obj

        # Build event attributes, use composite hash in events
        event_attributes = {
            **(attributes or {}),
            EVENT_ATTRIBUTE_OBJECT_HASH: composite_hash,
            EVENT_ATTRIBUTE_ORIGIN_SPAN_ID: trace_api.format_span_id(
                trace_api.get_current_span().get_span_context().span_id,
            ),
        }
        if label is not None:
            event_attributes[EVENT_ATTRIBUTE_OBJECT_LABEL] = label

        self.log_event(name=event_name, attributes=event_attributes)
        self.push_update()

        return composite_hash

    @with_credential_refresh
    def _store_file_by_hash(self, data: bytes, full_path: str) -> str:
        """
        Writes data to the given full_path in the object store if it doesn't already exist.

        Args:
            data: Content to write.
            full_path: The path in the object store (e.g., S3 key or local path).

        Returns:
            The unstrip_protocol version of the full path (for object store URI).
        """
        if not self._file_system.exists(full_path):
            logger.debug("Storing new object at: %s", full_path)
            with self._file_system.open(full_path, "wb") as f:
                f.write(data)

        return str(self._file_system.unstrip_protocol(full_path))

    def _create_object_by_hash(self, serialized: Serialized, object_hash: str) -> Object:
        """Create an ObjectVal or ObjectUri depending on size with a specific hash."""
        data = serialized.data
        data_bytes = serialized.data_bytes
        data_len = serialized.data_len
        data_hash = serialized.data_hash
        schema_hash = serialized.schema_hash

        if data is None or data_bytes is None or data_len <= DEFAULT_MAX_INLINE_OBJECT_BYTES:
            return ObjectVal(
                hash=object_hash,
                value=data,
                schema_hash=schema_hash,
            )

        # Offload to file system (e.g., S3)
        # For storage efficiency, still use just the data_hash for the file path
        # This ensures we don't duplicate storage for the same data
        full_path = f"{self._prefix_path.rstrip('/')}/{data_hash}"
        object_uri = self._store_file_by_hash(data_bytes, full_path)

        return ObjectUri(
            hash=object_hash,
            uri=object_uri,
            schema_hash=schema_hash,
            size=data_len,
        )

    def get_object(self, hash_: str) -> Object:
        return self._objects[hash_]

    def link_objects(
        self,
        object_hash: str,
        link_hash: str,
        attributes: AnyDict | None = None,
    ) -> None:
        self.log_event(
            name=EVENT_NAME_OBJECT_LINK,
            attributes={
                **(attributes or {}),
                EVENT_ATTRIBUTE_OBJECT_HASH: object_hash,
                EVENT_ATTRIBUTE_LINK_HASH: link_hash,
                EVENT_ATTRIBUTE_ORIGIN_SPAN_ID: (
                    trace_api.format_span_id(
                        trace_api.get_current_span().get_span_context().span_id,
                    )
                ),
            },
        )

    @property
    def params(self) -> AnyDict:
        return self._params

    def log_param(self, key: str, value: t.Any) -> None:
        self.log_params(**{key: value})

    def log_params(self, **params: t.Any) -> None:
        for key, value in params.items():
            self._params[key] = value
            self._pending_params[key] = value

        # Params should get pushed immediately
        self.push_update(force=True)

    @property
    def inputs(self) -> AnyDict:
        return {ref.name: self.get_object(ref.hash) for ref in self._inputs}

    def log_input(
        self,
        name: str,
        value: t.Any,
        *,
        label: str | None = None,
        attributes: AnyDict | None = None,
    ) -> None:
        label = clean_str(label or name)
        hash_ = self.log_object(
            value,
            label=label,
            event_name=EVENT_NAME_OBJECT_INPUT,
        )
        object_ref = ObjectRef(name, label=label, hash=hash_, attributes=attributes)
        self._inputs.append(object_ref)
        self._pending_inputs.append(object_ref)

    def log_artifact(
        self,
        local_uri: str | Path,
    ) -> None:
        """
        Logs a local file or directory as an artifact to the object store.
        Preserves directory structure and uses content hashing for deduplication.

        Args:
            local_uri: Path to the local file or directory

        Returns:
            DirectoryNode representing the artifact's tree structure

        Raises:
            FileNotFoundError: If the path doesn't exist
        """
        artifact_tree = self._artifact_tree_builder.process_artifact(local_uri)
        self._artifact_merger.add_tree(artifact_tree)
        self._artifacts = self._artifact_merger.get_merged_trees()

    @property
    def metrics(self) -> MetricsDict:
        return self._metrics

    @t.overload
    def log_metric(
        self,
        name: str,
        value: float | bool,
        *,
        step: int = 0,
        origin: t.Any | None = None,
        timestamp: datetime | None = None,
        mode: MetricAggMode | None = None,
        prefix: str | None = None,
        attributes: JsonDict | None = None,
    ) -> Metric: ...

    @t.overload
    def log_metric(
        self,
        name: str,
        value: Metric,
        *,
        origin: t.Any | None = None,
        mode: MetricAggMode | None = None,
        prefix: str | None = None,
    ) -> Metric: ...

    def log_metric(
        self,
        name: str,
        value: float | bool | Metric,
        *,
        step: int = 0,
        origin: t.Any | None = None,
        timestamp: datetime | None = None,
        mode: MetricAggMode | None = None,
        prefix: str | None = None,
        attributes: JsonDict | None = None,
    ) -> Metric:
        metric = (
            value
            if isinstance(value, Metric)
            else Metric(
                float(value),
                step,
                timestamp or datetime.now(timezone.utc),
                attributes or {},
            )
        )

        key = clean_str(name)
        if prefix is not None:
            key = f"{prefix}.{key}"

        if origin is not None:
            origin_hash = self.log_object(
                origin,
                label=key,
                event_name=EVENT_NAME_OBJECT_METRIC,
            )
            metric.attributes[METRIC_ATTRIBUTE_SOURCE_HASH] = origin_hash

        metrics = self._metrics.setdefault(key, [])
        if mode is not None:
            metric = metric.apply_mode(mode, metrics)
        metrics.append(metric)
        self._pending_metrics.setdefault(key, []).append(metric)

        return metric

    @property
    def outputs(self) -> AnyDict:
        return {ref.name: self.get_object(ref.hash) for ref in self._outputs}

    def log_output(
        self,
        name: str,
        value: t.Any,
        *,
        label: str | None = None,
        attributes: AnyDict | None = None,
    ) -> None:
        label = clean_str(label or name)
        hash_ = self.log_object(
            value,
            label=label,
            event_name=EVENT_NAME_OBJECT_OUTPUT,
        )
        object_ref = ObjectRef(name, label=label, hash=hash_, attributes=attributes)
        self._outputs.append(object_ref)
        self._pending_outputs.append(object_ref)

    def to_graph(self) -> "nx.DiGraph":
        return run_span_to_graph(self)

    def __repr__(self) -> str:
        run_id = self.run_id
        project = self.project
        num_tasks = len(self._tasks)
        num_objects = len(self._objects)
        return (
            f"RunSpan(name='{self.name}', id='{run_id}', "
            f"project='{project}', status={_format_status(self.status)}, active={self.is_recording}, "
            f"tasks={num_tasks}, objects={num_objects})"
        )

    def __str__(self) -> str:
        if self._label:
            return f"{self.name} ({self._label}) - {self.run_id}"
        return f"{self.name} - {self.run_id}"


class TaskSpan(Span, t.Generic[R]):
    def __init__(
        self,
        name: str,
        run_id: str,
        tracer: Tracer,
        *,
        attributes: AnyDict | None = None,
        label: str | None = None,
        metrics: MetricsDict | None = None,
        tags: t.Sequence[str] | None = None,
    ) -> None:
        self._metrics = metrics or {}
        self._inputs: list[ObjectRef] = []
        self._outputs: list[ObjectRef] = []

        self._output: R | Unset = UNSET  # For the python output

        self._context_token: Token[TaskSpan[t.Any] | None] | None = None  # contextvars context

        self._tasks: list[TaskSpan[t.Any]] = []
        self._parent_task: TaskSpan[t.Any] | None = None

        attributes = {
            SPAN_ATTRIBUTE_RUN_ID: str(run_id),
            SPAN_ATTRIBUTE_INPUTS: self._inputs,
            SPAN_ATTRIBUTE_METRICS: self._metrics,
            SPAN_ATTRIBUTE_OUTPUTS: self._outputs,
            **(attributes or {}),
        }
        super().__init__(name, tracer, type="task", attributes=attributes, label=label, tags=tags)

    def __enter__(self) -> te.Self:
        self._run = current_run_span.get()

        self._parent_task = current_task_span.get()
        if self._parent_task is not None:
            self.set_attribute(SPAN_ATTRIBUTE_PARENT_TASK_ID, self._parent_task.span_id)
            self._parent_task._tasks.append(self)  # noqa: SLF001
        elif self._run:
            self._run._tasks.append(self)  # noqa: SLF001

        self._context_token = current_task_span.set(self)
        return super().__enter__()

    def __exit__(
        self,
        exc_type: type[BaseException] | None,
        exc_value: BaseException | None,
        traceback: types.TracebackType | None,
    ) -> None:
        self.set_attribute(SPAN_ATTRIBUTE_INPUTS, self._inputs, schema=False)
        self.set_attribute(SPAN_ATTRIBUTE_METRICS, self._metrics, schema=False)
        self.set_attribute(SPAN_ATTRIBUTE_OUTPUTS, self._outputs, schema=False)
        super().__exit__(exc_type, exc_value, traceback)
        if self._context_token is not None:
            current_task_span.reset(self._context_token)

    @property
    def run_id(self) -> str:
        """Get the run id this task is associated with (may be empty)."""
        return str(self.get_attribute(SPAN_ATTRIBUTE_RUN_ID, ""))

    @property
    def parent_task_id(self) -> str:
        """Get the parent task ID if it exists (may be empty)."""
        return str(self.get_attribute(SPAN_ATTRIBUTE_PARENT_TASK_ID, ""))

    @property
    def parent_task(self) -> "TaskSpan[t.Any] | None":
        """Get the parent task if it exists."""
        return self._parent_task

    @property
    def tasks(self) -> list["TaskSpan[t.Any]"]:
        """Get the list of children tasks."""
        return self._tasks

    @property
    def all_tasks(self) -> list["TaskSpan[t.Any]"]:
        """Get all tasks, including subtasks."""
        all_tasks = []
        for task in self._tasks:
            all_tasks.append(task)
            all_tasks.extend(task.all_tasks)
        return all_tasks

    @property
    def run(self) -> RunSpan:
        """Get the run this task is associated with."""
        if self._run is None:
            raise ValueError("Task span is not in an active run")
        return self._run

    @property
    def outputs(self) -> AnyDict:
        if self._run is None:
            return {}
        return {ref.name: self._run.get_object(ref.hash) for ref in self._outputs}

    @property
    def output(self) -> R:
        if isinstance(self._output, Unset):
            raise TypeError("Task output is not set")
        return self._output

    @output.setter
    def output(self, value: R) -> None:
        self._output = value

    def log_output(
        self,
        name: str,
        value: t.Any,
        *,
        label: str | None = None,
        attributes: AnyDict | None = None,
    ) -> str:
        label = clean_str(label or name)

        if self._run is None:
            serialized = serialize(value)
            self.set_attribute(label, serialized.data, schema=False)
            return serialized.data_hash

        hash_ = self._run.log_object(
            value,
            label=label,
            event_name=EVENT_NAME_OBJECT_OUTPUT,
        )
        self._outputs.append(ObjectRef(name, label=label, hash=hash_, attributes=attributes))
        return hash_

    @property
    def inputs(self) -> dict[str, Object]:
        if self._run is None:
            return {}
        return {ref.name: self._run.get_object(ref.hash) for ref in self._inputs}

    def log_input(
        self,
        name: str,
        value: t.Any,
        *,
        label: str | None = None,
        attributes: AnyDict | None = None,
    ) -> str:
        label = clean_str(label or name)

        if self._run is None:
            serialized = serialize(value)
            self.set_attribute(label, serialized.data, schema=False)
            return serialized.data_hash

        hash_ = self._run.log_object(
            value,
            label=label,
            event_name=EVENT_NAME_OBJECT_INPUT,
        )
        self._inputs.append(ObjectRef(name, label=label, hash=hash_, attributes=attributes))
        return hash_

    @property
    def metrics(self) -> dict[str, list[Metric]]:
        return self._metrics

    @t.overload
    def log_metric(
        self,
        name: str,
        value: float | bool,
        *,
        step: int = 0,
        origin: t.Any | None = None,
        timestamp: datetime | None = None,
        mode: MetricAggMode | None = None,
        attributes: JsonDict | None = None,
    ) -> Metric: ...

    @t.overload
    def log_metric(
        self,
        name: str,
        value: Metric,
        *,
        origin: t.Any | None = None,
        mode: MetricAggMode | None = None,
    ) -> Metric: ...

    def log_metric(
        self,
        name: str,
        value: float | bool | Metric,
        *,
        step: int = 0,
        origin: t.Any | None = None,
        timestamp: datetime | None = None,
        mode: MetricAggMode | None = None,
        attributes: JsonDict | None = None,
    ) -> Metric:
        metric = (
            value
            if isinstance(value, Metric)
            else Metric(
                float(value),
                step,
                timestamp or datetime.now(timezone.utc),
                attributes or {},
            )
        )

        key = clean_str(name)

        # For every metric we log, also log it to the run
        # with our `label` as a prefix.
        #
        # Let the run handle the origin and mode aggregation
        # for us as we don't have access to the other times
        # this task-metric was logged here.

        if (run := current_run_span.get()) is not None:
            metric = run.log_metric(key, metric, prefix=self._label, origin=origin, mode=mode)

        self._metrics.setdefault(key, []).append(metric)

        return metric

    def get_average_metric_value(self, key: str | None = None) -> float:
        metrics = (
            self._metrics.get(key, [])
            if key is not None
            else [m for ms in self._metrics.values() for m in ms]
        )
        return sum(metric.value for metric in metrics) / len(
            metrics,
        )

    def __repr__(self) -> str:
        run_id = self.run_id
        parent_task_id = self.parent_task_id
        num_subtasks = len(self._tasks)
        num_inputs = len(self._inputs)
        num_outputs = len(self._outputs)

        parent_info = f", parent_task='{parent_task_id}'" if parent_task_id else ""
        return (
            f"TaskSpan(name='{self.name}', label='{self._label}', "
            f"run='{run_id}'{parent_info}, status={_format_status(self.status)}, active={self.is_recording}, "
            f"tasks={num_subtasks}, inputs={num_inputs}, outputs={num_outputs})"
        )

    def __str__(self) -> str:
        if self._label and self._label != self.name:
            return f"{self.name} ({self._label})"
        return self.name


def prepare_otlp_attributes(
    attributes: AnyDict,
) -> dict[str, otel_types.AttributeValue]:
    return {key: prepare_otlp_attribute(value) for key, value in attributes.items()}


def prepare_otlp_attribute(value: t.Any) -> otel_types.AttributeValue:
    if isinstance(value, str | int | bool | float):
        return value
    return json_dumps(value)<|MERGE_RESOLUTION|>--- conflicted
+++ resolved
@@ -36,16 +36,8 @@
 from dreadnode.metric import Metric, MetricAggMode, MetricsDict
 from dreadnode.object import Object, ObjectRef, ObjectUri, ObjectVal
 from dreadnode.serialization import Serialized, serialize
-<<<<<<< HEAD
 from dreadnode.storage_utils import with_credential_refresh
-from dreadnode.types import UNSET, AnyDict, JsonDict, Unset
-from dreadnode.util import clean_str
-from dreadnode.version import VERSION
-
-from .constants import (
-=======
 from dreadnode.tracing.constants import (
->>>>>>> 777abc24
     EVENT_ATTRIBUTE_LINK_HASH,
     EVENT_ATTRIBUTE_OBJECT_HASH,
     EVENT_ATTRIBUTE_OBJECT_LABEL,
@@ -244,7 +236,9 @@
         self._added_attributes = True
         if schema and raw is False:
             self._schema[key] = create_json_schema(value, set())
-        otel_value = self._pre_attributes[key] = value if raw else prepare_otlp_attribute(value)
+        otel_value = self._pre_attributes[key] = (
+            value if raw else prepare_otlp_attribute(value)
+        )
         if self._span is not None:
             self._span.set_attribute(key, otel_value)
         self._pre_attributes[key] = otel_value
@@ -332,7 +326,11 @@
             **({SPAN_ATTRIBUTE_INPUTS: inputs} if inputs else {}),
             **({SPAN_ATTRIBUTE_OUTPUTS: outputs} if outputs else {}),
             **({SPAN_ATTRIBUTE_OBJECTS: objects} if objects else {}),
-            **({SPAN_ATTRIBUTE_OBJECT_SCHEMAS: object_schemas} if object_schemas else {}),
+            **(
+                {SPAN_ATTRIBUTE_OBJECT_SCHEMAS: object_schemas}
+                if object_schemas
+                else {}
+            ),
         }
 
         # Mark objects and schemas as large attributes if present
@@ -344,7 +342,9 @@
                 large_attrs.append(SPAN_ATTRIBUTE_OBJECT_SCHEMAS)
             attributes[SPAN_ATTRIBUTE_LARGE_ATTRIBUTES] = large_attrs
 
-        super().__init__(f"run.{run_id}.update", tracer, type="run_update", attributes=attributes)
+        super().__init__(
+            f"run.{run_id}.update", tracer, type="run_update", attributes=attributes
+        )
 
     def __repr__(self) -> str:
         status = "active" if self.is_recording else "inactive"
@@ -524,7 +524,9 @@
             return
 
         current_time = time.time()
-        force_update = force or (current_time - self._last_update_time >= self._update_frequency)
+        force_update = force or (
+            current_time - self._last_update_time >= self._update_frequency
+        )
         should_update = force_update and (
             self._pending_params
             or self._pending_inputs
@@ -546,7 +548,9 @@
             inputs=self._pending_inputs if self._pending_inputs else None,
             outputs=self._pending_outputs if self._pending_outputs else None,
             objects=self._pending_objects if self._pending_objects else None,
-            object_schemas=self._pending_object_schemas if self._pending_object_schemas else None,
+            object_schemas=self._pending_object_schemas
+            if self._pending_object_schemas
+            else None,
         ):
             pass
 
@@ -642,7 +646,9 @@
 
         return str(self._file_system.unstrip_protocol(full_path))
 
-    def _create_object_by_hash(self, serialized: Serialized, object_hash: str) -> Object:
+    def _create_object_by_hash(
+        self, serialized: Serialized, object_hash: str
+    ) -> Object:
         """Create an ObjectVal or ObjectUri depending on size with a specific hash."""
         data = serialized.data
         data_bytes = serialized.data_bytes
@@ -650,7 +656,11 @@
         data_hash = serialized.data_hash
         schema_hash = serialized.schema_hash
 
-        if data is None or data_bytes is None or data_len <= DEFAULT_MAX_INLINE_OBJECT_BYTES:
+        if (
+            data is None
+            or data_bytes is None
+            or data_len <= DEFAULT_MAX_INLINE_OBJECT_BYTES
+        ):
             return ObjectVal(
                 hash=object_hash,
                 value=data,
@@ -883,7 +893,9 @@
 
         self._output: R | Unset = UNSET  # For the python output
 
-        self._context_token: Token[TaskSpan[t.Any] | None] | None = None  # contextvars context
+        self._context_token: Token[TaskSpan[t.Any] | None] | None = (
+            None  # contextvars context
+        )
 
         self._tasks: list[TaskSpan[t.Any]] = []
         self._parent_task: TaskSpan[t.Any] | None = None
@@ -895,7 +907,9 @@
             SPAN_ATTRIBUTE_OUTPUTS: self._outputs,
             **(attributes or {}),
         }
-        super().__init__(name, tracer, type="task", attributes=attributes, label=label, tags=tags)
+        super().__init__(
+            name, tracer, type="task", attributes=attributes, label=label, tags=tags
+        )
 
     def __enter__(self) -> te.Self:
         self._run = current_run_span.get()
@@ -995,7 +1009,9 @@
             label=label,
             event_name=EVENT_NAME_OBJECT_OUTPUT,
         )
-        self._outputs.append(ObjectRef(name, label=label, hash=hash_, attributes=attributes))
+        self._outputs.append(
+            ObjectRef(name, label=label, hash=hash_, attributes=attributes)
+        )
         return hash_
 
     @property
@@ -1024,7 +1040,9 @@
             label=label,
             event_name=EVENT_NAME_OBJECT_INPUT,
         )
-        self._inputs.append(ObjectRef(name, label=label, hash=hash_, attributes=attributes))
+        self._inputs.append(
+            ObjectRef(name, label=label, hash=hash_, attributes=attributes)
+        )
         return hash_
 
     @property
@@ -1086,7 +1104,9 @@
         # this task-metric was logged here.
 
         if (run := current_run_span.get()) is not None:
-            metric = run.log_metric(key, metric, prefix=self._label, origin=origin, mode=mode)
+            metric = run.log_metric(
+                key, metric, prefix=self._label, origin=origin, mode=mode
+            )
 
         self._metrics.setdefault(key, []).append(metric)
 
