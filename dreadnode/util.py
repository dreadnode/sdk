# Lots of utilities shamelessly copied from the `logfire` package.
# https://github.com/pydantic/logfire

import asyncio
import contextlib
import functools
import inspect
import os
import re
import socket
import sys
import typing as t
<<<<<<< HEAD
from contextlib import aclosing, contextmanager
=======
from contextlib import contextmanager
>>>>>>> 777abc24
from datetime import datetime
from pathlib import Path
from types import TracebackType
from urllib.parse import ParseResult, urlparse

from logfire import suppress_instrumentation
<<<<<<< HEAD
from logfire._internal.stack_info import (
    add_non_user_code_prefix,
)
from logfire._internal.stack_info import (
    get_filepath_attribute as _get_filepath_attribute,
)
from logfire._internal.stack_info import (
    get_user_frame_and_stacklevel as _get_user_frame_and_stacklevel,
)
from logfire._internal.stack_info import (
    is_user_code as _is_user_code,
)
from logfire._internal.stack_info import (
    warn_at_user_stacklevel as _warn_at_user_stacklevel,
)
from loguru import logger
=======
from logfire._internal.stack_info import add_non_user_code_prefix, is_user_code
from logfire._internal.stack_info import warn_at_user_stacklevel as _warn_at_user_stacklevel
>>>>>>> 777abc24

get_user_frame_and_stacklevel = _get_user_frame_and_stacklevel
warn_at_user_stacklevel = _warn_at_user_stacklevel
get_filepath_attribute = _get_filepath_attribute
is_user_code = _is_user_code


import dreadnode  # noqa: E402

warn_at_user_stacklevel = _warn_at_user_stacklevel

SysExcInfo = (
    tuple[type[BaseException], BaseException, TracebackType | None] | tuple[None, None, None]
)
"""
The return type of sys.exc_info(): exc_type, exc_val, exc_tb.
"""

add_non_user_code_prefix(Path(dreadnode.__file__).parent)

T = t.TypeVar("T")


# Formatting


def shorten_string(content: str, max_length: int, *, sep: str = "...") -> str:
    """
    Return a string at most max_length characters long by removing the middle of the string.
    """
    if len(content) <= max_length:
        return content

    remaining = max_length - len(sep)
    if remaining <= 0:
        return sep

    middle = remaining // 2
    return content[:middle] + sep + content[-middle:]


def truncate_string(content: str, max_length: int, *, suf: str = "...") -> str:
    """
    Return a string at most max_length characters long by removing the end of the string.
    """
    if len(content) <= max_length:
        return content

    remaining = max_length - len(suf)
    if remaining <= 0:
        return suf

    return content[:remaining] + suf


def clean_str(string: str, *, max_length: int | None = None) -> str:
    """
    Clean a string by replacing all non-alphanumeric characters (except `/` and `@`) with underscores.
    """
    result = re.sub(r"[^\w/@]+", "_", string.lower()).strip("_")
    if max_length is not None:
        result = result[:max_length]
    return result


# Resolution


def safe_repr(obj: t.Any) -> str:
    """
    Return some kind of non-empty string representation of an object, catching exceptions.
    """

    try:
        result = repr(obj)
    except Exception:  # noqa: BLE001
        result = ""

    if result:
        return result

    try:
        return f"<{type(obj).__name__} object>"
    except Exception:  # noqa: BLE001
        return "<unknown (repr failed)>"


<<<<<<< HEAD
def get_callable_name(obj: t.Callable[..., t.Any], *, short: bool = False) -> str:
    """
    Return a best-effort, comprehensive name for a callable object.

    This function handles a wide variety of callables, including regular
    functions, methods, lambdas, partials, wrapped functions, and callable
    class instances.

    Args:
        obj: The callable object to name.
        short: If True, returns a shorter name suitable for logs or UI,
               typically omitting the module path. The class name is
               retained for methods.

    Returns:
        A string representing the callable's name.
    """
    if not callable(obj):
        return safe_repr(obj)

    if isinstance(obj, functools.partial):
        inner_name = get_callable_name(obj.func, short=short)
        return f"partial({inner_name})"

    unwrapped = obj
    with contextlib.suppress(Exception):
        unwrapped = inspect.unwrap(obj)

    name = getattr(unwrapped, "__qualname__", None)

    if name is None:
        name = getattr(unwrapped, "__name__", None)

    if name is None:
        if hasattr(obj, "__class__"):
            name = getattr(obj.__class__, "__qualname__", obj.__class__.__name__)
        else:
            return safe_repr(obj)

    if short:
        return str(name).split(".")[-1]  # Return only the last part of the name

    with contextlib.suppress(Exception):
        if module := inspect.getmodule(unwrapped):
            module_name = module.__name__
            if module_name and module_name not in ("builtins", "__main__"):
                return f"{module_name}.{name}"

    return str(name)


# Time


=======
>>>>>>> 777abc24
def time_to(future_datetime: datetime) -> str:
    """Get a string describing the time difference between a future datetime and now."""

    now = datetime.now(tz=future_datetime.tzinfo)
    time_difference = future_datetime - now

    days = time_difference.days
    seconds = time_difference.seconds
    hours = seconds // 3600
    minutes = (seconds % 3600) // 60
    seconds = seconds % 60

    result = []
    if days > 0:
        result.append(f"{days}d")
    if hours > 0:
        result.append(f"{hours}hr")
    if minutes > 0:
        result.append(f"{minutes}m")

    return ", ".join(result) if result else "Just now"


<<<<<<< HEAD
# Async


async def join_generators(*generators: t.AsyncGenerator[T, None]) -> t.AsyncGenerator[T, None]:
    """
    Join multiple asynchronous generators into a single asynchronous generator.

    If any of the generators raise an exception, the other generators will be
    cancelled immediately and the exception will be raised to the caller.

    Args:
        *generators: The asynchronous generators to join.
    """

    FINISHED = object()  # sentinel object to indicate a generator has finished  # noqa: N806
    queue = asyncio.Queue[T | object | Exception](maxsize=1)

    async def _queue_generator(
        generator: t.AsyncGenerator[T, None],
    ) -> None:
        try:
            async with aclosing(generator) as gen:
                async for item in gen:
                    await queue.put(item)
        except Exception as e:  # noqa: BLE001
            await queue.put(e)
        finally:
            await queue.put(FINISHED)

    tasks = [asyncio.create_task(_queue_generator(gen)) for gen in generators]

    finished_count = 0

    try:
        while finished_count < len(generators):
            item = await queue.get()

            if isinstance(item, Exception):
                raise item

            if item is FINISHED:
                finished_count += 1
                continue

            yield t.cast("T", item)

    finally:
        for task in tasks:
            if not task.done():
                task.cancel()

        await asyncio.gather(*tasks, return_exceptions=True)


# Logging


=======
>>>>>>> 777abc24
def log_internal_error() -> None:
    try:
        current_test = os.environ.get("PYTEST_CURRENT_TEST", "")
        reraise = bool(current_test and "test_internal_exception" not in current_test)
    except Exception:  # noqa: BLE001
        reraise = False

    if reraise:
        raise  # noqa: PLE0704

    with suppress_instrumentation():  # prevent infinite recursion from the logging integration
        logger.exception(
            "Caught an error in Dreadnode. This will not prevent code from running, but you may lose data.",
            exc_info=_internal_error_exc_info(),
        )


def _internal_error_exc_info() -> SysExcInfo:
    """Returns an exc_info tuple with a nicely tweaked traceback."""
    original_exc_info: SysExcInfo = sys.exc_info()
    exc_type, exc_val, original_tb = original_exc_info
    try:
        # First remove redundant frames already in the traceback about where the error was raised.
        tb = original_tb
        if tb and tb.tb_frame and tb.tb_frame.f_code is _HANDLE_INTERNAL_ERRORS_CODE:
            # Skip the 'yield' line in _handle_internal_errors
            tb = tb.tb_next

        if (
            tb
            and tb.tb_frame
            and tb.tb_frame.f_code.co_filename == contextmanager.__code__.co_filename
            and tb.tb_frame.f_code.co_name == "inner"
        ):
            # Skip the 'inner' function frame when handle_internal_errors is used as a decorator.
            # It looks like `return func(*args, **kwds)`
            tb = tb.tb_next

        # Now add useful outer frames that give context, but skipping frames that are just about handling the error.
        frame = inspect.currentframe()
        # Skip this frame right here.
        assert frame  # noqa: S101
        frame = frame.f_back

        if frame and frame.f_code is log_internal_error.__code__:  # pragma: no branch
            # This function is always called from log_internal_error, so skip that frame.
            frame = frame.f_back
            assert frame  # noqa: S101

            if frame.f_code is _HANDLE_INTERNAL_ERRORS_CODE:
                # Skip the line in _handle_internal_errors that calls log_internal_error
                frame = frame.f_back
                # Skip the frame defining the _handle_internal_errors context manager
                assert frame  # noqa: S101
                assert frame.f_code.co_name == "__exit__"  # noqa: S101
                frame = frame.f_back
                assert frame  # noqa: S101
                # Skip the frame calling the context manager, on the `with` line.
                frame = frame.f_back
            else:
                # `log_internal_error()` was called directly, so just skip that frame. No context manager stuff.
                frame = frame.f_back

        # Now add all remaining frames from internal logfire code.
        while frame and not is_user_code(frame.f_code):
            tb = TracebackType(
                tb_next=tb,
                tb_frame=frame,
                tb_lasti=frame.f_lasti,
                tb_lineno=frame.f_lineno,
            )
            frame = frame.f_back

        # Add up to 3 frames from user code.
        for _ in range(3):
            if not frame:  # pragma: no cover
                break
            tb = TracebackType(
                tb_next=tb,
                tb_frame=frame,
                tb_lasti=frame.f_lasti,
                tb_lineno=frame.f_lineno,
            )
            frame = frame.f_back

        assert exc_type  # noqa: S101
        assert exc_val  # noqa: S101
        exc_val = exc_val.with_traceback(tb)
        return exc_type, exc_val, tb  # noqa: TRY300
    except Exception:  # noqa: BLE001
        return original_exc_info


@contextmanager
def handle_internal_errors() -> t.Iterator[None]:
    try:
        yield
    except Exception:  # noqa: BLE001
        log_internal_error()


_HANDLE_INTERNAL_ERRORS_CODE = inspect.unwrap(handle_internal_errors).__code__


def is_docker_service_name(hostname: str) -> bool:
    """Check if this looks like a Docker service name

    Args:
        hostname: The hostname to check.

    Returns:
        bool: True if the hostname looks like a Docker service name, False otherwise.
    """
    return bool(hostname and "." not in hostname and hostname != "localhost")


def resolve_endpoint(endpoint: str | None) -> str | None:
    """Automatically resolve endpoints based on environment

    Args:
        endpoint: The endpoint URL to resolve.

    Returns:
        str: The resolved endpoint URL.

    Raises:
        ValueError: If the endpoint URL is invalid.
    """
    if not endpoint:
        return None
    parsed = urlparse(endpoint)

    # If it's a real domain (has dots), use as-is
    if not parsed.hostname:
        raise ValueError(f"Invalid endpoint URL: {endpoint}")

    if "." in parsed.hostname:
        return endpoint

    # If it's a service name, try to resolve it
    if is_docker_service_name(parsed.hostname):
        return resolve_docker_service(endpoint, parsed)

    return endpoint


def test_connection(endpoint: str) -> bool:
    """
    Simple test to check if the endpoint is reachable.

    Args:
        endpoint: The endpoint URL to test.

    Returns:
        bool: True if the endpoint is reachable, False otherwise.
    """
    try:
        parsed = urlparse(endpoint)
        socket.create_connection((parsed.hostname, parsed.port or 443), timeout=1)
    except Exception:  # noqa: BLE001
        return False

    return True


def resolve_docker_service(original_endpoint: str, parsed: ParseResult) -> str:
    """
    Try different resolution strategies for Docker services

    Args:
        original_endpoint: The original endpoint URL.
        parsed: The parsed URL object.

    Returns:
        str: The resolved endpoint URL.

    Raises:
        RuntimeError: If no valid endpoint is found.
    """
    strategies = [
        original_endpoint,  # Try original first (works if running in same network)
        f"{parsed.scheme}://localhost:{parsed.port}",  # Try localhost
        f"{parsed.scheme}://host.docker.internal:{parsed.port}",  # Docker Desktop
        f"{parsed.scheme}://172.17.0.1:{parsed.port}",  # Docker bridge IP
    ]

    for endpoint in strategies:
        if test_connection(endpoint):
            logger.warning(
                f"Resolved Docker service endpoint '{parsed.hostname}' to '{endpoint}'."  # noqa: G004
            )
            return str(endpoint)

    # If nothing works, return original and let it fail with a helpful error
    raise RuntimeError(f"Failed to connect to the Dreadnode Artifact storage at {endpoint}.")<|MERGE_RESOLUTION|>--- conflicted
+++ resolved
@@ -10,18 +10,13 @@
 import socket
 import sys
 import typing as t
-<<<<<<< HEAD
 from contextlib import aclosing, contextmanager
-=======
-from contextlib import contextmanager
->>>>>>> 777abc24
 from datetime import datetime
 from pathlib import Path
 from types import TracebackType
 from urllib.parse import ParseResult, urlparse
 
 from logfire import suppress_instrumentation
-<<<<<<< HEAD
 from logfire._internal.stack_info import (
     add_non_user_code_prefix,
 )
@@ -38,10 +33,6 @@
     warn_at_user_stacklevel as _warn_at_user_stacklevel,
 )
 from loguru import logger
-=======
-from logfire._internal.stack_info import add_non_user_code_prefix, is_user_code
-from logfire._internal.stack_info import warn_at_user_stacklevel as _warn_at_user_stacklevel
->>>>>>> 777abc24
 
 get_user_frame_and_stacklevel = _get_user_frame_and_stacklevel
 warn_at_user_stacklevel = _warn_at_user_stacklevel
@@ -54,7 +45,8 @@
 warn_at_user_stacklevel = _warn_at_user_stacklevel
 
 SysExcInfo = (
-    tuple[type[BaseException], BaseException, TracebackType | None] | tuple[None, None, None]
+    tuple[type[BaseException], BaseException, TracebackType | None]
+    | tuple[None, None, None]
 )
 """
 The return type of sys.exc_info(): exc_type, exc_val, exc_tb.
@@ -129,7 +121,6 @@
         return "<unknown (repr failed)>"
 
 
-<<<<<<< HEAD
 def get_callable_name(obj: t.Callable[..., t.Any], *, short: bool = False) -> str:
     """
     Return a best-effort, comprehensive name for a callable object.
@@ -184,8 +175,6 @@
 # Time
 
 
-=======
->>>>>>> 777abc24
 def time_to(future_datetime: datetime) -> str:
     """Get a string describing the time difference between a future datetime and now."""
 
@@ -209,11 +198,12 @@
     return ", ".join(result) if result else "Just now"
 
 
-<<<<<<< HEAD
 # Async
 
 
-async def join_generators(*generators: t.AsyncGenerator[T, None]) -> t.AsyncGenerator[T, None]:
+async def join_generators(
+    *generators: t.AsyncGenerator[T, None],
+) -> t.AsyncGenerator[T, None]:
     """
     Join multiple asynchronous generators into a single asynchronous generator.
 
@@ -224,7 +214,9 @@
         *generators: The asynchronous generators to join.
     """
 
-    FINISHED = object()  # sentinel object to indicate a generator has finished  # noqa: N806
+    FINISHED = (
+        object()
+    )  # sentinel object to indicate a generator has finished  # noqa: N806
     queue = asyncio.Queue[T | object | Exception](maxsize=1)
 
     async def _queue_generator(
@@ -267,8 +259,6 @@
 # Logging
 
 
-=======
->>>>>>> 777abc24
 def log_internal_error() -> None:
     try:
         current_test = os.environ.get("PYTEST_CURRENT_TEST", "")
@@ -279,7 +269,9 @@
     if reraise:
         raise  # noqa: PLE0704
 
-    with suppress_instrumentation():  # prevent infinite recursion from the logging integration
+    with (
+        suppress_instrumentation()
+    ):  # prevent infinite recursion from the logging integration
         logger.exception(
             "Caught an error in Dreadnode. This will not prevent code from running, but you may lose data.",
             exc_info=_internal_error_exc_info(),
@@ -463,4 +455,6 @@
             return str(endpoint)
 
     # If nothing works, return original and let it fail with a helpful error
-    raise RuntimeError(f"Failed to connect to the Dreadnode Artifact storage at {endpoint}.")+    raise RuntimeError(
+        f"Failed to connect to the Dreadnode Artifact storage at {endpoint}."
+    )