import asyncio
import contextlib
import functools
import inspect
import os
import re
import socket
import sys
import typing as t
from contextlib import aclosing, asynccontextmanager, contextmanager
from datetime import datetime
from pathlib import Path
from types import TracebackType
from urllib.parse import ParseResult, urlparse

import typing_extensions as te
from logfire import suppress_instrumentation
from logfire._internal.stack_info import (
    add_non_user_code_prefix,
)
from logfire._internal.stack_info import (
    get_filepath_attribute as _get_filepath_attribute,
)
from logfire._internal.stack_info import (
    get_user_frame_and_stacklevel as _get_user_frame_and_stacklevel,
)
from logfire._internal.stack_info import (
    is_user_code as _is_user_code,
)
from logfire._internal.stack_info import (
    warn_at_user_stacklevel as _warn_at_user_stacklevel,
)
from loguru import logger

get_user_frame_and_stacklevel = _get_user_frame_and_stacklevel
warn_at_user_stacklevel = _warn_at_user_stacklevel
get_filepath_attribute = _get_filepath_attribute
is_user_code = _is_user_code


import dreadnode  # noqa: E402

warn_at_user_stacklevel = _warn_at_user_stacklevel

SysExcInfo = (
    tuple[type[BaseException], BaseException, TracebackType | None] | tuple[None, None, None]
)
"""
The return type of sys.exc_info(): exc_type, exc_val, exc_tb.
"""

add_non_user_code_prefix(Path(dreadnode.__file__).parent)

T = t.TypeVar("T")
T_in = t.TypeVar("T_in")
T_out = t.TypeVar("T_out")


# Formatting


def shorten_string(
    text: str,
    max_length: int | None = None,
    *,
    max_lines: int | None = None,
    separator: str = "...",
) -> str:
    """
    Shortens text to a maximum number of lines and/or characters by removing
    content from the middle.

    Line shortening is applied first, followed by character shortening.

    Args:
        text: The string to shorten.
        max_lines: The maximum number of lines to allow.
        max_chars: The maximum number of characters to allow.
        separator: The separator to insert in the middle of the shortened text.

    Returns:
        The shortened text
    """
    # 1 - line count first
    if max_lines is not None:
        lines = text.splitlines()
        if len(lines) > max_lines:
            remaining_lines = max_lines - 1  # leave space for the separator
            if remaining_lines <= 0:
                text = separator  # if max_lines is 1, just use the separator
            else:
                half = remaining_lines // 2
                start_lines = lines[:half]
                end_lines = lines[-(remaining_lines - half) :]
                text = "\n".join([*start_lines, separator, *end_lines])

    # 2 - character count
    if max_length is not None and len(text) > max_length:
        remaining_chars = max_length - len(separator)
        if remaining_chars <= 0:
            text = separator
        else:
            half_chars = remaining_chars // 2
            text = text[:half_chars] + separator + text[-half_chars:]

    return text


def truncate_string(text: str, max_length: int = 80, *, suf: str = "...") -> str:
    """
    Return a string at most max_length characters long by removing the end of the string.
    """
    if len(text) <= max_length:
        return text

    remaining = max_length - len(suf)
    if remaining <= 0:
        return suf

    return text[:remaining] + suf


def clean_str(string: str, *, max_length: int | None = None, replace_with: str = "_") -> str:
    """
    Clean a string by replacing all non-alphanumeric characters (except `/` and `@`)
    with `replace_with` (`_` by default).
    """
    result = re.sub(r"[^\w/@]+", replace_with, string.lower()).strip(replace_with)
    if max_length is not None:
        result = result[:max_length]
    return result


def format_dict(data: dict[str, t.Any], max_length: int = 80) -> str:
    """
    Formats a dictionary to a string, prioritizing showing key-value pairs
    and truncating gracefully if the string exceeds a max length.
    """
    parts: list[str] = []
    items = list(data.items())
    max_length = max_length - 2  # Account for the surrounding braces

    for i, (key, value) in enumerate(items):
        part_str = f"{key}={value!r}"
        potential_parts = [*parts, part_str]

        # Check if adding the next full part would exceed the length
        if len(", ".join(potential_parts)) > max_length:
            num_remaining = len(items) - i
            parts.append(f"... (+{num_remaining} more)")
        else:
            parts.append(part_str)

    formatted = ", ".join(parts)
    return f"{{{formatted}}}"


<<<<<<< HEAD
# Imports


@contextmanager
def catch_import_error(install_suggestion: str | None = None) -> t.Iterator[None]:
    """
    Context manager to catch ImportError and raise a new ImportError with a custom message.

    Args:
        install_suggestion: The package suggestion to include in the error message.
    """
    try:
        yield
    except ImportError as e:
        message = f"Missing required package `{e.name}`."
        if install_suggestion:
            message += f" Install with: pip install {install_suggestion}"
        raise ImportError(message) from e
=======
def generate_import_error_msg(package_name: str, extras_name: str) -> str:
    return (
        f"Missing required package '{package_name}'. "
        f"Please install it with: pip install {package_name} or dreadnode[{extras_name}]"
    )
>>>>>>> fa1f56e2


# Types


def safe_issubclass(cls: t.Any, class_or_tuple: T) -> t.TypeGuard[T]:
    """Safely check if a class is a subclass of another class or tuple."""
    try:
        return isinstance(cls, type) and issubclass(cls, class_or_tuple)  # type: ignore[arg-type]
    except TypeError:
        return False


# Resolution


def safe_repr(obj: t.Any) -> str:
    """
    Return some kind of non-empty string representation of an object, catching exceptions.
    """
    try:
        result = repr(obj)
    except Exception:  # noqa: BLE001
        result = ""

    if result:
        return result

    try:
        return f"<{type(obj).__name__} object>"
    except Exception:  # noqa: BLE001
        return "<unknown (repr failed)>"


def get_obj_name(obj: t.Any, *, short: bool = False, clean: bool = False) -> str:
    """
    Return a best effort name for an object.
    """
    name = "unknown"
    if hasattr(obj, "name"):
        name = obj.name
    elif hasattr(obj, "__name__"):
        name = obj.__name__
    elif hasattr(obj.__class__, "__name__"):
        name = obj.__class__.__name__

    if short:
        name = name.split(".")[-1]

    if clean:
        name = clean_str(name)

    return name


def get_callable_name(obj: t.Callable[..., t.Any], *, short: bool = False) -> str:
    """
    Return a best-effort, comprehensive name for a callable object.

    This function handles a wide variety of callables, including regular
    functions, methods, lambdas, partials, wrapped functions, and callable
    class instances.

    Args:
        obj: The callable object to name.
        short: If True, returns a shorter name suitable for logs or UI,
               typically omitting the module path. The class name is
               retained for methods.

    Returns:
        A string representing the callable's name.
    """
    if not callable(obj):
        return safe_repr(obj)

    if isinstance(obj, functools.partial):
        inner_name = get_callable_name(obj.func, short=short)
        return f"partial({inner_name})"

    unwrapped = obj
    with contextlib.suppress(Exception):
        unwrapped = inspect.unwrap(obj)

    if short:
        name = getattr(unwrapped, "__name__", getattr(unwrapped, "__qualname__", None))
    else:
        name = getattr(unwrapped, "__qualname__", getattr(unwrapped, "__name__", None))

    if name is None:
        if hasattr(obj, "__class__"):
            name = getattr(obj.__class__, "__qualname__", obj.__class__.__name__)
        else:
            return safe_repr(obj)

    if short:
        return str(name).split(".")[-1]  # Return only the last part of the name

    with contextlib.suppress(Exception):
        if module := inspect.getmodule(unwrapped):
            module_name = module.__name__
            if module_name and module_name not in ("builtins", "__main__"):
                return f"{module_name}.{name}"

    return str(name)


# Time


def time_to(future_datetime: datetime) -> str:
    """
    Get a string describing the time difference between a future datetime and now.
    """
    now = datetime.now(tz=future_datetime.tzinfo)
    time_difference = future_datetime - now

    days = time_difference.days
    seconds = time_difference.seconds
    hours = seconds // 3600
    minutes = (seconds % 3600) // 60
    seconds = seconds % 60

    result = []
    if days > 0:
        result.append(f"{days}d")
    if hours > 0:
        result.append(f"{hours}hr")
    if minutes > 0:
        result.append(f"{minutes}m")

    return ", ".join(result) if result else "Just now"


# Async


async def concurrent(coros: t.Iterable[t.Awaitable[T]], limit: int | None = None) -> list[T]:
    """
    Run multiple coroutines concurrently with a limit on the number of concurrent tasks.

    Args:
        coros: An iterable of coroutines to run concurrently.
        limit: The maximum number of concurrent tasks. If None, no limit is applied.

    Returns:
        A list of results from the coroutines, in the order they were provided.
    """
    coros = list(coros)
    semaphore = asyncio.Semaphore(limit or len(coros))

    async def run_coroutine_with_semaphore(
        coro: t.Awaitable[T],
    ) -> T:
        async with semaphore:
            return await coro

    return await asyncio.gather(
        *(run_coroutine_with_semaphore(coro) for coro in coros),
    )


# Some weirdness here: https://discuss.python.org/t/overloads-of-async-generators-inconsistent-coroutine-wrapping/56665/2


@t.overload
@contextlib.asynccontextmanager
def concurrent_gen(
    coros: t.Iterable[t.Awaitable[T]],
    limit: int | None = None,
    *,
    return_task: t.Literal[False] = False,
) -> t.AsyncIterator[t.AsyncGenerator[T, None]]: ...


@t.overload
@contextlib.asynccontextmanager
def concurrent_gen(
    coros: t.Iterable[t.Awaitable[T]],
    limit: int | None = None,
    *,
    return_task: t.Literal[True],
) -> t.AsyncIterator[t.AsyncGenerator[asyncio.Task[T], None]]: ...


@contextlib.asynccontextmanager
async def concurrent_gen(
    coros: t.Iterable[t.Awaitable[T]],
    limit: int | None = None,
    *,
    return_task: bool = False,
) -> t.AsyncIterator[t.AsyncGenerator[T | asyncio.Task[T], None]]:
    """
    Run multiple coroutines concurrently with a limit on the number of concurrent tasks.

    Args:
        coros: An iterable of coroutines to run concurrently.
        limit: The maximum number of concurrent tasks. If None, no limit is applied.
        return_task: If True, yields the asyncio.Task object instead of the result.

    Yields:
        An asynchronous generator yielding the results of the coroutines.
        If return_task is True, yields the asyncio.Task objects instead.
    """
    coros = list(coros)
    semaphore = asyncio.Semaphore(limit or len(coros))

    async def run_coroutine_with_semaphore(coro: t.Awaitable[T]) -> T:
        async with semaphore:
            return await coro

    async def generator() -> t.AsyncGenerator[T | asyncio.Task[T], None]:
        pending_tasks = {asyncio.create_task(run_coroutine_with_semaphore(coro)) for coro in coros}

        try:
            while pending_tasks:
                done, pending_tasks = await asyncio.wait(
                    pending_tasks, return_when=asyncio.FIRST_COMPLETED
                )
                for task in done:
                    yield task if return_task else await task
        finally:
            for task in pending_tasks:
                task.cancel()
            await asyncio.gather(*pending_tasks, return_exceptions=True)

    async with aclosing(generator()) as gen:
        yield gen


async def join_generators(
    *generators: t.AsyncGenerator[T, None],
) -> t.AsyncGenerator[T, None]:
    """
    Join multiple asynchronous generators into a single asynchronous generator.

    If any of the generators raise an exception, the other generators will be
    cancelled immediately and the exception will be raised to the caller.

    Args:
        *generators: The asynchronous generators to join.

    Yields:
        The items yielded by the joined generators.

    Raises:
        Exception: If any of the generators raises an exception.
    """
    FINISHED = object()  # sentinel object to indicate a generator has finished  # noqa: N806
    queue = asyncio.Queue[T | object | Exception](maxsize=1)

    async def _queue_generator(
        generator: t.AsyncGenerator[T, None],
    ) -> None:
        try:
            async with aclosing(generator) as gen:
                async for item in gen:
                    await queue.put(item)
        except Exception as e:  # noqa: BLE001
            await queue.put(e)
        finally:
            await queue.put(FINISHED)

    tasks = [asyncio.create_task(_queue_generator(gen)) for gen in generators]

    finished_count = 0

    try:
        while finished_count < len(generators):
            item = await queue.get()

            if isinstance(item, Exception):
                raise item

            if item is FINISHED:
                finished_count += 1
                continue

            yield t.cast("T", item)

    finally:
        for task in tasks:
            if not task.done():
                task.cancel()

        await asyncio.gather(*tasks, return_exceptions=True)


@asynccontextmanager
async def stream_map_and_merge(
    source: t.AsyncIterable[T_in],
    processor: t.Callable[[T_in], t.AsyncIterator[T_out]],
) -> t.AsyncIterator[t.AsyncIterator[T_out]]:
    """
    The "one-to-many-to-one" abstraction helpful for concurrently processing
    events from a stream using workers which themselves yield events.

    It consumes items from a source stream and processes them concurrently
    (constrained by `limit`), yielding results as a single, interleaved stream.

    Args:
        source: The source stream of items to process.
        processor: A function that processes each item from the source and
            returns an asynchronous generator of results.

    Yields:
        An asynchronous generator which yields the processed items from the processor streams.
    """
    FINISHED = object()  # sentinel object to indicate a generator has finished  # noqa: N806
    queue = asyncio.Queue[T_out | object | Exception](maxsize=1)

    # Define a producer to start worker tasks for every
    # item yielded from source, and have those workers
    # stream their results to a queue

    async def producer() -> None:
        pending_workers: set[asyncio.Task[None]] = set()
        try:
            async for item in source:

                async def worker(inner_item: T_in) -> None:
                    try:
                        async for result in processor(inner_item):
                            await queue.put(result)
                    except Exception as e:  # noqa: BLE001
                        await queue.put(e)

                task = asyncio.create_task(worker(item))
                pending_workers.add(task)
                task.add_done_callback(pending_workers.discard)

        finally:
            if pending_workers:
                await asyncio.gather(*pending_workers)
            await queue.put(FINISHED)

    async def generator() -> t.AsyncGenerator[T_out, None]:
        # Run the producer asynchronously so we can
        # begin yielding from the queue

        producer_task = asyncio.create_task(producer())

        # Consume the queue waiting for either the FINISHED
        # sentinel to break, or an exception to shut down processing

        try:
            while True:
                item = await queue.get()
                if item is FINISHED:
                    break
                if isinstance(item, Exception):
                    producer_task.cancel()
                    await asyncio.gather(producer_task, return_exceptions=True)
                    raise item
                yield item  # type: ignore[misc] # confusion with sentinel
        finally:
            if not producer_task.done():
                producer_task.cancel()
                await asyncio.gather(producer_task, return_exceptions=True)

        await producer_task

    async with aclosing(generator()) as gen:
        yield gen


# List utilities


@t.overload
def flatten_list(nested_list: t.Sequence[t.Sequence[t.Sequence[T] | T]]) -> list[T]: ...


@t.overload
def flatten_list(nested_list: t.Sequence[t.Sequence[T] | T]) -> list[T]: ...


def flatten_list(nested_list: t.Sequence[t.Any]) -> list[t.Any]:
    """
    Recursively flatten a nested list into a single list.
    """
    flattened = []
    for item in nested_list:
        if isinstance(item, list):
            flattened.extend(flatten_list(item))
        else:
            flattened.append(item)
    return flattened


def is_homogeneous_list(obj: t.Any, item_type: type[T]) -> te.TypeIs[list[T]]:
    """Type guard to check if an object is a homogeneous list of the specified type."""
    return isinstance(obj, list) and all(isinstance(item, item_type) for item in obj)


# Logging
#
# Lots of utilities shamelessly copied from the `logfire` package.
# https://github.com/pydantic/logfire


def log_internal_error() -> None:
    """
    Log an internal error with a detailed traceback.
    """
    try:
        current_test = os.environ.get("PYTEST_CURRENT_TEST", "")
        reraise = bool(current_test and "test_internal_exception" not in current_test)
    except Exception:  # noqa: BLE001
        reraise = False

    if reraise:
        raise  # noqa: PLE0704

    with suppress_instrumentation():  # prevent infinite recursion from the logging integration
        logger.exception(
            "Caught an error in Dreadnode. This will not prevent code from running, but you may lose data.",
            exc_info=_internal_error_exc_info(),
        )


def _internal_error_exc_info() -> SysExcInfo:
    """
    Returns an exc_info tuple with a nicely tweaked traceback.
    """
    original_exc_info: SysExcInfo = sys.exc_info()
    exc_type, exc_val, original_tb = original_exc_info
    try:
        # First remove redundant frames already in the traceback about where the error was raised.
        tb = original_tb
        if tb and tb.tb_frame and tb.tb_frame.f_code is _HANDLE_INTERNAL_ERRORS_CODE:
            # Skip the 'yield' line in _handle_internal_errors
            tb = tb.tb_next

        if (
            tb
            and tb.tb_frame
            and tb.tb_frame.f_code.co_filename == contextmanager.__code__.co_filename
            and tb.tb_frame.f_code.co_name == "inner"
        ):
            # Skip the 'inner' function frame when handle_internal_errors is used as a decorator.
            # It looks like `return func(*args, **kwds)`
            tb = tb.tb_next

        # Now add useful outer frames that give context, but skipping frames that are just about handling the error.
        frame = inspect.currentframe()
        # Skip this frame right here.
        assert frame  # noqa: S101
        frame = frame.f_back

        if frame and frame.f_code is log_internal_error.__code__:  # pragma: no branch
            # This function is always called from log_internal_error, so skip that frame.
            frame = frame.f_back
            assert frame  # noqa: S101

            if frame.f_code is _HANDLE_INTERNAL_ERRORS_CODE:
                # Skip the line in _handle_internal_errors that calls log_internal_error
                frame = frame.f_back
                # Skip the frame defining the _handle_internal_errors context manager
                assert frame  # noqa: S101
                assert frame.f_code.co_name == "__exit__"  # noqa: S101
                frame = frame.f_back
                assert frame  # noqa: S101
                # Skip the frame calling the context manager, on the `with` line.
                frame = frame.f_back
            else:
                # `log_internal_error()` was called directly, so just skip that frame. No context manager stuff.
                frame = frame.f_back

        # Now add all remaining frames from internal logfire code.
        while frame and not is_user_code(frame.f_code):
            tb = TracebackType(
                tb_next=tb,
                tb_frame=frame,
                tb_lasti=frame.f_lasti,
                tb_lineno=frame.f_lineno,
            )
            frame = frame.f_back

        # Add up to 3 frames from user code.
        for _ in range(3):
            if not frame:  # pragma: no cover
                break
            tb = TracebackType(
                tb_next=tb,
                tb_frame=frame,
                tb_lasti=frame.f_lasti,
                tb_lineno=frame.f_lineno,
            )
            frame = frame.f_back

        assert exc_type  # noqa: S101
        assert exc_val  # noqa: S101
        exc_val = exc_val.with_traceback(tb)
        return exc_type, exc_val, tb  # noqa: TRY300
    except Exception:  # noqa: BLE001
        return original_exc_info


@contextmanager
def handle_internal_errors() -> t.Iterator[None]:
    """
    Context manager to handle internal errors.
    """
    try:
        yield
    except Exception:  # noqa: BLE001
        log_internal_error()


_HANDLE_INTERNAL_ERRORS_CODE = inspect.unwrap(handle_internal_errors).__code__


def is_docker_service_name(hostname: str) -> bool:
    """
    Check if this looks like a Docker service name

    Args:
        hostname: The hostname to check.

    Returns:
        bool: True if the hostname looks like a Docker service name, False otherwise.
    """
    return bool(hostname and "." not in hostname and hostname != "localhost")


def resolve_endpoint(endpoint: str | None) -> str | None:
    """
    Automatically resolve endpoints based on environment

    Args:
        endpoint: The endpoint URL to resolve.

    Returns:
        str: The resolved endpoint URL.

    Raises:
        ValueError: If the endpoint URL is invalid.
    """
    if not endpoint:
        return None
    parsed = urlparse(endpoint)

    # If it's a real domain (has dots), use as-is
    if not parsed.hostname:
        raise ValueError(f"Invalid endpoint URL: {endpoint}")

    if "." in parsed.hostname:
        return endpoint

    # If it's a service name, try to resolve it
    if is_docker_service_name(parsed.hostname):
        return resolve_docker_service(endpoint, parsed)

    return endpoint


def test_connection(endpoint: str) -> bool:
    """
    Simple test to check if the endpoint is reachable.

    Args:
        endpoint: The endpoint URL to test.

    Returns:
        bool: True if the endpoint is reachable, False otherwise.
    """
    try:
        parsed = urlparse(endpoint)
        socket.create_connection((parsed.hostname, parsed.port or 443), timeout=1)
    except Exception:  # noqa: BLE001
        return False

    return True


def resolve_docker_service(original_endpoint: str, parsed: ParseResult) -> str:
    """
    Try different resolution strategies for Docker services

    Args:
        original_endpoint: The original endpoint URL.
        parsed: The parsed URL object.

    Returns:
        str: The resolved endpoint URL.

    Raises:
        RuntimeError: If no valid endpoint is found.
    """
    strategies = [
        original_endpoint,  # Try original first (works if running in same network)
        f"{parsed.scheme}://localhost:{parsed.port}",  # Try localhost
        f"{parsed.scheme}://host.docker.internal:{parsed.port}",  # Docker Desktop
        f"{parsed.scheme}://172.17.0.1:{parsed.port}",  # Docker bridge IP
    ]

    for endpoint in strategies:
        if test_connection(endpoint):
            logger.warning(f"Resolved Docker service endpoint '{parsed.hostname}' to '{endpoint}'.")
            return str(endpoint)

    # If nothing works, return original and let it fail with a helpful error
    raise RuntimeError(f"Failed to connect to the Dreadnode Artifact storage at {endpoint}.")<|MERGE_RESOLUTION|>--- conflicted
+++ resolved
@@ -155,7 +155,6 @@
     return f"{{{formatted}}}"
 
 
-<<<<<<< HEAD
 # Imports
 
 
@@ -174,13 +173,6 @@
         if install_suggestion:
             message += f" Install with: pip install {install_suggestion}"
         raise ImportError(message) from e
-=======
-def generate_import_error_msg(package_name: str, extras_name: str) -> str:
-    return (
-        f"Missing required package '{package_name}'. "
-        f"Please install it with: pip install {package_name} or dreadnode[{extras_name}]"
-    )
->>>>>>> fa1f56e2
 
 
 # Types
@@ -488,7 +480,9 @@
     Yields:
         An asynchronous generator which yields the processed items from the processor streams.
     """
-    FINISHED = object()  # sentinel object to indicate a generator has finished  # noqa: N806
+    FINISHED = (  # noqa: N806
+        object()
+    )  # sentinel object to indicate a generator has finished
     queue = asyncio.Queue[T_out | object | Exception](maxsize=1)
 
     # Define a producer to start worker tasks for every
@@ -783,4 +777,6 @@
             return str(endpoint)
 
     # If nothing works, return original and let it fail with a helpful error
-    raise RuntimeError(f"Failed to connect to the Dreadnode Artifact storage at {endpoint}.")+    raise RuntimeError(
+        f"Failed to connect to the Dreadnode Artifact storage at {original_endpoint}."
+    )