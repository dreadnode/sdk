import inspect
import typing as t

from dreadnode.optimization.trial import CandidateT, Trial
from dreadnode.util import get_callable_name


class StudyStopCondition(t.Generic[CandidateT]):
    """
    A condition that determines when a study should stop, based on the
    complete history of trials. Conditions can be combined using & (AND) and | (OR).
    """

    def __init__(self, func: t.Callable[[list[Trial[CandidateT]]], bool], name: str | None = None):
        if name is None:
            unwrapped = inspect.unwrap(func)
            name = get_callable_name(unwrapped, short=True)

        self.func = func
        self.name = name

    def __repr__(self) -> str:
        return f"StudyStopCondition(name='{self.name}')"

    def __call__(self, trials: list[Trial[CandidateT]]) -> bool:
        return self.func(trials)

    def __and__(self, other: "StudyStopCondition[CandidateT]") -> "StudyStopCondition[CandidateT]":
        """Combines this condition with another using AND logic."""
        return StudyStopCondition(
            lambda trials: self(trials) and other(trials), name=f"{self.name}_and_{other.name}"
        )

    def __or__(self, other: "StudyStopCondition[CandidateT]") -> "StudyStopCondition[CandidateT]":
        """Combines this condition with another using OR logic."""
        return StudyStopCondition(
            lambda trials: self(trials) or other(trials), name=f"{self.name}_or_{other.name}"
        )


def score_value(
    metric_name: str | None = None,
    *,
    gt: float | None = None,
    gte: float | None = None,
    lt: float | None = None,
    lte: float | None = None,
) -> StudyStopCondition:
    """
    Terminates if a trial score value meets a given threshold.

    - If `metric_name` is provided, it checks that specific objective score from trial.scores.
    - If `metric_name` is None (the default), it checks the primary, average `trial.score`.

    If you are using multi-objective optimization, it is recommended to specify a `metric_name` to avoid ambiguity.

    Args:
        metric_name: The name of the metric to check.
        gt: Greater than threshold.
        gte: Greater than or equal to threshold.
        lt: Less than threshold.
        lte: Less than or equal to threshold.
    """

    def stop(trials: list[Trial]) -> bool:  # noqa: PLR0911
        finished_trials = [t for t in trials if t.status == "finished"]
        if not finished_trials:
            return False

<<<<<<< HEAD
        finished_trials = [t for t in trials if t.status == "finished"]
=======
        trial = finished_trials[-1]
        value_to_check = trial.scores.get(metric_name) if metric_name else trial.score
        if value_to_check is None:
            return False
>>>>>>> 1611e2a9

        if not finished_trials:
            return False
        for trial in finished_trials:
            value_to_check = trial.scores.get(metric_name) if metric_name else trial.score
            if value_to_check is None:
                continue

            if gt is not None and value_to_check > gt:
                return True
            if gte is not None and value_to_check >= gte:
                return True
            if lt is not None and value_to_check < lt:
                return True
            if lte is not None and value_to_check <= lte:
                return True

        return False

    return StudyStopCondition(stop, name=f"score_value({metric_name or 'score'})")


def score_plateau(
    patience: int, *, min_delta: float = 0, metric_name: str | None = None
) -> StudyStopCondition:
    """
    Stops the study if the best trial score does not improve over time.

    If you are using multi-objective optimization, it is recommended to specify a `metric_name` to avoid ambiguity.

    Args:
        patience: The number of steps to wait before stopping.
        min_delta: The minimum change in score to consider it an improvement.
        metric_name: The name of the metric to check - otherwise an average of all objective metrics are used.
    """

    def stop(
        trials: list[Trial], *, patience: int = patience, min_delta: float = min_delta
    ) -> bool:
        finished_trials = sorted(
            [t for t in trials if t.status == "finished"], key=lambda t: t.step
        )
        if not finished_trials:
            return False

        last_step = finished_trials[-1].step
        if last_step < patience:
            return False

        current_best_score = max(t.get_directional_score(metric_name) for t in finished_trials)

        historical_trials = [t for t in finished_trials if t.step <= (last_step - patience)]
        if not historical_trials:
            return False

        historical_best_score = max(t.get_directional_score(metric_name) for t in historical_trials)
        improvement = current_best_score - historical_best_score

        return improvement < min_delta if min_delta > 0 else improvement > 0

    return StudyStopCondition(stop, name=f"plateau({metric_name or 'score'}, p={patience})")


def pruned_ratio(ratio: float, min_trials: int = 10) -> StudyStopCondition:
    """
    Stops the study if the ratio of pruned trials exceeds a threshold.

    Args:
        ratio: The maximum allowed ratio of pruned trials.
        min_trials: The minimum number of trials before stopping.
    """

    def stop(trials: list[Trial], *, ratio: float = ratio, min_trials: int = min_trials) -> bool:
        if len(trials) < min_trials:
            return False

        pruned_count = sum(1 for t in trials if t.status == "pruned")
        current_ratio = pruned_count / len(trials)
        return current_ratio >= ratio

    return StudyStopCondition(stop, name=f"pruned_ratio({ratio:.0%})")


def failed_ratio(ratio: float, min_trials: int = 10) -> StudyStopCondition:
    """
    Stops the study if the ratio of failed trials exceeds a threshold.

    Args:
        ratio: The maximum allowed ratio of failed trials.
        min_trials: The minimum number of trials before stopping.
    """

    def stop(trials: list[Trial], *, ratio: float = ratio, min_trials: int = min_trials) -> bool:
        if len(trials) < min_trials:
            return False

        failed_count = sum(1 for t in trials if t.status == "failed")
        current_ratio = failed_count / len(trials)
        return current_ratio >= ratio

    return StudyStopCondition(stop, name=f"failed_ratio({ratio:.0%})")<|MERGE_RESOLUTION|>--- conflicted
+++ resolved
@@ -67,14 +67,7 @@
         if not finished_trials:
             return False
 
-<<<<<<< HEAD
         finished_trials = [t for t in trials if t.status == "finished"]
-=======
-        trial = finished_trials[-1]
-        value_to_check = trial.scores.get(metric_name) if metric_name else trial.score
-        if value_to_check is None:
-            return False
->>>>>>> 1611e2a9
 
         if not finished_trials:
             return False
