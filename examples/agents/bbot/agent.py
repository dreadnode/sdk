--- conflicted
+++ resolved
@@ -60,7 +60,24 @@
         console.print("[red]Error:[/red] No targets provided. Use --targets to specify targets.\n")
         return
 
-<<<<<<< HEAD
+    auth_agent = Agent(
+        name="auth-brute-forcer",
+        description="Performs credential stuffing, password sprays and brute force attacks on login pages",
+        model="groq/moonshotai/kimi-k2-instruct",
+        tools=[BBotTool(), KaliTool()],
+        instructions="""You are an expert at credential testing and authentication bypass.
+
+        When you find login pages and authentication services, your job is to:
+        1. Identify the login form and authentication mechanism
+        2. Test common default credentials using the tools and wordlists provided
+        3. Suggest any additional required brute force attack strategies
+        4. Report successful authentications, interesting findings or errors encountered worth noting
+
+        IMPORTANT: Don't just suggest strategies - actually execute credential testing using your available tools.
+        Be systematic and thorough in your credential testing approach.
+        """,
+    )
+
     tool = await BBotTool.create(
         targets=loaded_targets, presets=presets, modules=modules, flags=flags, config=config
     )
@@ -97,57 +114,6 @@
                     )
                     dn.log_artifact(image_path)
             #     await agent.run(...)
-=======
-    auth_agent = Agent(
-        name="auth-brute-forcer",
-        description="Performs credential stuffing, password sprays and brute force attacks on login pages",
-        model="groq/moonshotai/kimi-k2-instruct",
-        tools=[BBotTool(), KaliTool()],
-        instructions="""You are an expert at credential testing and authentication bypass.
-
-        When you find login pages and authentication services, your job is to:
-        1. Identify the login form and authentication mechanism
-        2. Test common default credentials using the tools and wordlists provided
-        3. Suggest any additional required brute force attack strategies
-        4. Report successful authentications, interesting findings or errors encountered worth noting
-
-        IMPORTANT: Don't just suggest strategies - actually execute credential testing using your available tools.
-        Be systematic and thorough in your credential testing approach.
-        """,
-    )
-
-    tool = await BBotTool.create()
-    events = tool.run(
-        targets=targets,
-        presets=presets,
-        modules=modules,
-        flags=flags,
-        config=config,
-    )
-
-    async for event in events:
-        """
-        Handle each event emitted by the BBOT scan.
-        Run 'uv run python examples/agents/bbot/agent.py events' to see event types.
-        """
-        console.print(event)
-        ### Add your agent logic here to process events ###
-
-        # Check for login pages and trigger credential testing
-        if event.type == "URL" and any(
-            keyword in str(event.data).lower() for keyword in ["login", "signin", "admin", "auth"]
-        ):
-            try:
-                console.print(f"Testing credentials on: {event.data}")
-                result = await auth_agent.run(
-                    f"Perform credential testing on the login page at {event.data}. "
-                    "Use the available tools to test common default credentials and brute force attacks. "
-                    "Report any successful authentications or interesting findings."
-                )
-                console.print(f"[Results:\n{result}")
-            except Exception as e:
-                console.print(f"Error in auth agent: {e}")
->>>>>>> 90c96e99
 
 
 # Usage
